--- conflicted
+++ resolved
@@ -4,18 +4,10 @@
     .version = "0.0.0",
     .fingerprint = 0xda130f3af836cea0,
     .dependencies = .{
-<<<<<<< HEAD
-        // .v8 = .{
-        //     .url = "https://github.com/lightpanda-io/zig-v8-fork/archive/e62726800663d0397d8766f7185040d8b8b69402.tar.gz",
-        //     .hash = "v8-0.0.0-xddH69zDAwD5i0hGhAsv3SPeihlj5fXGpJyO15KqBWOn",
-        // },
+        //.v8 = .{
+        //    .url = "https://github.com/lightpanda-io/zig-v8-fork/archive/7177ee1ae267a44751a0e7e012e257177699a375.tar.gz",
+        //    .hash = "v8-0.0.0-xddH63TCAwC1D1hEiOtbEnLBbtz9ZPHrdiGWLcBcYQB7",
+        //},
         .v8 = .{ .path = "../zig-v8-fork" },
-=======
-        .v8 = .{
-            .url = "https://github.com/lightpanda-io/zig-v8-fork/archive/7177ee1ae267a44751a0e7e012e257177699a375.tar.gz",
-            .hash = "v8-0.0.0-xddH63TCAwC1D1hEiOtbEnLBbtz9ZPHrdiGWLcBcYQB7",
-        },
-        // .v8 = .{ .path = "../zig-v8-fork" }
->>>>>>> e5e57ab3
     },
 }