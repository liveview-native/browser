--- conflicted
+++ resolved
@@ -383,7 +383,6 @@
     return browser_context.session;
 }
 
-<<<<<<< HEAD
 export fn lightpanda_devtools_init(cdp_ptr: *anyopaque) void {
     const cdp: *CDP = @ptrCast(@alignCast(cdp_ptr));
 
@@ -425,6 +424,4 @@
 //     const devtools: *DevToolsServer = @ptrCast(@alignCast(devtools_ptr));
 //     devtools.deinit();
 // }
-=======
-export const set_lvn_accept = accept_extension.set_lvn_accept;
->>>>>>> 66e317e0
+export const set_lvn_accept = accept_extension.set_lvn_accept;