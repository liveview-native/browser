// Copyright (C) 2023-2024  Lightpanda (Selecy SAS)
//
// Francis Bouvier <francis@lightpanda.io>
// Pierre Tachoire <pierre@lightpanda.io>
//
// This program is free software: you can redistribute it and/or modify
// it under the terms of the GNU Affero General Public License as
// published by the Free Software Foundation, either version 3 of the
// License, or (at your option) any later version.
//
// This program is distributed in the hope that it will be useful,
// but WITHOUT ANY WARRANTY; without even the implied warranty of
// MERCHANTABILITY or FITNESS FOR A PARTICULAR PURPOSE.  See the
// GNU Affero General Public License for more details.
//
// You should have received a copy of the GNU Affero General Public License
// along with this program.  If not, see <https://www.gnu.org/licenses/>.

const std = @import("std");

const c = @cImport({
    @cInclude("dom/dom.h");
    @cInclude("core/pi.h");
    @cInclude("dom/bindings/hubbub/parser.h");
    @cInclude("events/event_target.h");
    @cInclude("events/event.h");
    @cInclude("events/mouse_event.h");
    @cInclude("events/keyboard_event.h");
    @cInclude("utils/validate.h");
    @cInclude("html/html_element.h");
    @cInclude("html/html_document.h");
});

const mimalloc = @import("mimalloc.zig");

// init initializes netsurf lib.
// init starts a mimalloc heap arena for the netsurf session. The caller must
// call deinit() to free the arena memory.
pub fn init() void {
    mimalloc.create();
}

// deinit frees the mimalloc heap arena memory.
// It also clean dom namespaces and lwc strings.
pub fn deinit() void {
    _ = c.dom_namespace_finalise();

    // destroy all lwc strings.
    c.lwc_deinit_strings();

    mimalloc.destroy();
}

// Vtable
// ------

// netsurf libdom is using a vtable mechanism to handle the DOM tree heritage.
// The vtable allow to select, from a parent, the right implementation of a
// function for the child.

// For example let's consider the following implementations of Node:
// - Node <- CharacterData <- Text
// - Node <- Element <- HTMLElement <- HTMLDivElement
// If we take the `textContent` getter function on Node, the W3C standard says
// that the result depends on the interface the Node implements, so
// Node.textContent will be different depending if Node implements a Text or an
// HTMLDivElement.
// To handle that libdom provides a function on the child interface that
// "override" the default parent function.
// In this case there is a function dom_characterdata_get_text_content who
// "override" parent function dom_node_get_text_content.
// Like in an object-oriented language with heritage.
// A vtable is attached to each "object" to retrieve the corresponding function.

// NOTE: we can't use the high-level functions of libdom public API to get the
// vtable as the public API defines only empty structs for each DOM interface,
// which are translated by Zig as *const anyopaque with unknown alignement
// (ie. 1), which leads to a compile error as the underling type is bigger.

// So we need to use this obscure function to retrieve the vtable, making the
// appropriate alignCast to ensure alignment.
// This function is meant to be used by each DOM interface (Node, Document, etc)
// Parameters:
// - VtableT: the type of the vtable (dom_node_vtable, dom_element_vtable, etc)
// - NodeT: the type of the node interface (dom_element, dom_document, etc)
// - node: the node interface instance
fn getVtable(comptime VtableT: type, comptime NodeT: type, node: anytype) VtableT {
    // first align correctly the node interface
    const node_aligned: *align(@alignOf(NodeExternal)) NodeT = @alignCast(node);
    // then convert the node interface to a base node
    const node_base = @as(NodeExternal, @ptrCast(node_aligned));

    // retrieve the vtable on the base node
    const vtable = node_base.*.vtable.?;
    // align correctly the vtable
    const vtable_aligned: *align(@alignOf([*c]VtableT)) const anyopaque = @alignCast(vtable);
    // convert the vtable to it's actual type and return it
    return @as([*c]const VtableT, @ptrCast(vtable_aligned)).*;
}

// Utils
const String = c.dom_string;

fn strToData(s: *String) []const u8 {
    const data = c.dom_string_data(s);
    return data[0..c.dom_string_byte_length(s)];
}

pub fn strFromData(data: []const u8) !*String {
    var s: ?*String = null;
    const err = c.dom_string_create(data.ptr, data.len, &s);
    try DOMErr(err);
    return s.?;
}

const LWCString = c.lwc_string;

// TODO implement lwcStringToData
// fn lwcStringToData(s: *LWCString) []const u8 {
// }

fn lwcStringFromData(data: []const u8) !*LWCString {
    var s: ?*LWCString = null;
    const err = c.lwc_intern_string(data.ptr, data.len, &s);
    try DOMErr(err);
    return s.?;
}

// Tag

pub const Tag = enum(u8) {
    acronym = c.DOM_HTML_ELEMENT_TYPE_ACRONYM,
    applet = c.DOM_HTML_ELEMENT_TYPE_APPLET,
    bgsound = c.DOM_HTML_ELEMENT_TYPE_BGSOUND,
    big = c.DOM_HTML_ELEMENT_TYPE_BIG,
    marquee = c.DOM_HTML_ELEMENT_TYPE_MARQUEE,
    nobr = c.DOM_HTML_ELEMENT_TYPE_NOBR,
    noframes = c.DOM_HTML_ELEMENT_TYPE_NOFRAMES,
    spacer = c.DOM_HTML_ELEMENT_TYPE_SPACER,
    strike = c.DOM_HTML_ELEMENT_TYPE_STRIKE,
    tt = c.DOM_HTML_ELEMENT_TYPE_TT,
    a = c.DOM_HTML_ELEMENT_TYPE_A,
    abbr = c.DOM_HTML_ELEMENT_TYPE_ABBR,
    address = c.DOM_HTML_ELEMENT_TYPE_ADDRESS,
    article = c.DOM_HTML_ELEMENT_TYPE_ARTICLE,
    aside = c.DOM_HTML_ELEMENT_TYPE_ASIDE,
    area = c.DOM_HTML_ELEMENT_TYPE_AREA,
    audio = c.DOM_HTML_ELEMENT_TYPE_AUDIO,
    b = c.DOM_HTML_ELEMENT_TYPE_B,
    base = c.DOM_HTML_ELEMENT_TYPE_BASE,
    basefont = c.DOM_HTML_ELEMENT_TYPE_BASEFONT,
    bdi = c.DOM_HTML_ELEMENT_TYPE_BDI,
    bdo = c.DOM_HTML_ELEMENT_TYPE_BDO,
    br = c.DOM_HTML_ELEMENT_TYPE_BR,
    body = c.DOM_HTML_ELEMENT_TYPE_BODY,
    button = c.DOM_HTML_ELEMENT_TYPE_BUTTON,
    canvas = c.DOM_HTML_ELEMENT_TYPE_CANVAS,
    center = c.DOM_HTML_ELEMENT_TYPE_CENTER,
    cite = c.DOM_HTML_ELEMENT_TYPE_CITE,
    code = c.DOM_HTML_ELEMENT_TYPE_CODE,
    dd = c.DOM_HTML_ELEMENT_TYPE_DD,
    details = c.DOM_HTML_ELEMENT_TYPE_DETAILS,
    dfn = c.DOM_HTML_ELEMENT_TYPE_DFN,
    dt = c.DOM_HTML_ELEMENT_TYPE_DT,
    dl = c.DOM_HTML_ELEMENT_TYPE_DL,
    dialog = c.DOM_HTML_ELEMENT_TYPE_DIALOG,
    data = c.DOM_HTML_ELEMENT_TYPE_DATA,
    datalist = c.DOM_HTML_ELEMENT_TYPE_DATALIST,
    dir = c.DOM_HTML_ELEMENT_TYPE_DIR,
    div = c.DOM_HTML_ELEMENT_TYPE_DIV,
    em = c.DOM_HTML_ELEMENT_TYPE_EM,
    embed = c.DOM_HTML_ELEMENT_TYPE_EMBED,
    figcaption = c.DOM_HTML_ELEMENT_TYPE_FIGCAPTION,
    figure = c.DOM_HTML_ELEMENT_TYPE_FIGURE,
    fieldset = c.DOM_HTML_ELEMENT_TYPE_FIELDSET,
    footer = c.DOM_HTML_ELEMENT_TYPE_FOOTER,
    font = c.DOM_HTML_ELEMENT_TYPE_FONT,
    form = c.DOM_HTML_ELEMENT_TYPE_FORM,
    frame = c.DOM_HTML_ELEMENT_TYPE_FRAME,
    frameset = c.DOM_HTML_ELEMENT_TYPE_FRAMESET,
    hr = c.DOM_HTML_ELEMENT_TYPE_HR,
    head = c.DOM_HTML_ELEMENT_TYPE_HEAD,
    header = c.DOM_HTML_ELEMENT_TYPE_HEADER,
    h1 = c.DOM_HTML_ELEMENT_TYPE_H1,
    h2 = c.DOM_HTML_ELEMENT_TYPE_H2,
    h3 = c.DOM_HTML_ELEMENT_TYPE_H3,
    h4 = c.DOM_HTML_ELEMENT_TYPE_H4,
    h5 = c.DOM_HTML_ELEMENT_TYPE_H5,
    h6 = c.DOM_HTML_ELEMENT_TYPE_H6,
    hgroup = c.DOM_HTML_ELEMENT_TYPE_HGROUP,
    html = c.DOM_HTML_ELEMENT_TYPE_VML,
    i = c.DOM_HTML_ELEMENT_TYPE_I,
    isindex = c.DOM_HTML_ELEMENT_TYPE_ISINDEX,
    iframe = c.DOM_HTML_ELEMENT_TYPE_IFRAME,
    img = c.DOM_HTML_ELEMENT_TYPE_IMG,
    input = c.DOM_HTML_ELEMENT_TYPE_INPUT,
    kbd = c.DOM_HTML_ELEMENT_TYPE_KBD,
    keygen = c.DOM_HTML_ELEMENT_TYPE_KEYGEN,
    li = c.DOM_HTML_ELEMENT_TYPE_LI,
    label = c.DOM_HTML_ELEMENT_TYPE_LABEL,
    legend = c.DOM_HTML_ELEMENT_TYPE_LEGEND,
    link = c.DOM_HTML_ELEMENT_TYPE_LINK,
    main = c.DOM_HTML_ELEMENT_TYPE_MAIN,
    map = c.DOM_HTML_ELEMENT_TYPE_MAP,
    mark = c.DOM_HTML_ELEMENT_TYPE_MARK,
    menu = c.DOM_HTML_ELEMENT_TYPE_MENU,
    menuitem = c.DOM_HTML_ELEMENT_TYPE_MENUITEM,
    meta = c.DOM_HTML_ELEMENT_TYPE_META,
    meter = c.DOM_HTML_ELEMENT_TYPE_METER,
    nav = c.DOM_HTML_ELEMENT_TYPE_NAV,
    noscript = c.DOM_HTML_ELEMENT_TYPE_NOSCRIPT,
    ins = c.DOM_HTML_ELEMENT_TYPE_INS,
    del = c.DOM_HTML_ELEMENT_TYPE_DEL,
    ol = c.DOM_HTML_ELEMENT_TYPE_OL,
    object = c.DOM_HTML_ELEMENT_TYPE_OBJECT,
    optgroup = c.DOM_HTML_ELEMENT_TYPE_OPTGROUP,
    option = c.DOM_HTML_ELEMENT_TYPE_OPTION,
    output = c.DOM_HTML_ELEMENT_TYPE_OUTPUT,
    p = c.DOM_HTML_ELEMENT_TYPE_P,
    param = c.DOM_HTML_ELEMENT_TYPE_PARAM,
    picture = c.DOM_HTML_ELEMENT_TYPE_PICTURE,
    pre = c.DOM_HTML_ELEMENT_TYPE_PRE,
    progress = c.DOM_HTML_ELEMENT_TYPE_PROGRESS,
    blockquote = c.DOM_HTML_ELEMENT_TYPE_BLOCKQUOTE,
    q = c.DOM_HTML_ELEMENT_TYPE_Q,
    rp = c.DOM_HTML_ELEMENT_TYPE_RP,
    rt = c.DOM_HTML_ELEMENT_TYPE_RT,
    ruby = c.DOM_HTML_ELEMENT_TYPE_RUBY,
    s = c.DOM_HTML_ELEMENT_TYPE_S,
    samp = c.DOM_HTML_ELEMENT_TYPE_SAMP,
    section = c.DOM_HTML_ELEMENT_TYPE_SECTION,
    small = c.DOM_HTML_ELEMENT_TYPE_SMALL,
    sub = c.DOM_HTML_ELEMENT_TYPE_SUB,
    summary = c.DOM_HTML_ELEMENT_TYPE_SUMMARY,
    sup = c.DOM_HTML_ELEMENT_TYPE_SUP,
    script = c.DOM_HTML_ELEMENT_TYPE_SCRIPT,
    select = c.DOM_HTML_ELEMENT_TYPE_SELECT,
    source = c.DOM_HTML_ELEMENT_TYPE_SOURCE,
    span = c.DOM_HTML_ELEMENT_TYPE_SPAN,
    style = c.DOM_HTML_ELEMENT_TYPE_STYLE,
    strong = c.DOM_HTML_ELEMENT_TYPE_STRONG,
    table = c.DOM_HTML_ELEMENT_TYPE_TABLE,
    caption = c.DOM_HTML_ELEMENT_TYPE_CAPTION,
    th = c.DOM_HTML_ELEMENT_TYPE_TH,
    td = c.DOM_HTML_ELEMENT_TYPE_TD,
    col = c.DOM_HTML_ELEMENT_TYPE_COL,
    colgroup = c.DOM_HTML_ELEMENT_TYPE_COLGROUP,
    tr = c.DOM_HTML_ELEMENT_TYPE_TR,
    thead = c.DOM_HTML_ELEMENT_TYPE_THEAD,
    tbody = c.DOM_HTML_ELEMENT_TYPE_TBODY,
    tfoot = c.DOM_HTML_ELEMENT_TYPE_TFOOT,
    template = c.DOM_HTML_ELEMENT_TYPE_TEMPLATE,
    textarea = c.DOM_HTML_ELEMENT_TYPE_TEXTAREA,
    time = c.DOM_HTML_ELEMENT_TYPE_TIME,
    title = c.DOM_HTML_ELEMENT_TYPE_TITLE,
    track = c.DOM_HTML_ELEMENT_TYPE_TRACK,
    u = c.DOM_HTML_ELEMENT_TYPE_U,
    ul = c.DOM_HTML_ELEMENT_TYPE_UL,
    _var = c.DOM_HTML_ELEMENT_TYPE_VAR,
    video = c.DOM_HTML_ELEMENT_TYPE_VIDEO,
    wbr = c.DOM_HTML_ELEMENT_TYPE_WBR,
    slot = c.DOM_HTML_ELEMENT_TYPE_SLOT,
    undef = c.DOM_HTML_ELEMENT_TYPE__UNKNOWN,

    pub fn all() []Tag {
        comptime {
            const info = @typeInfo(Tag).@"enum";
            var l: [info.fields.len]Tag = undefined;
            for (info.fields, 0..) |field, i| {
                l[i] = @as(Tag, @enumFromInt(field.value));
            }
            return &l;
        }
    }

    pub fn allElements() [][]const u8 {
        comptime {
            const tags = all();
            var names: [tags.len][]const u8 = undefined;
            for (tags, 0..) |tag, i| {
                names[i] = tag.elementName();
            }
            return &names;
        }
    }

    fn upperName(comptime name: []const u8) []const u8 {
        comptime {
            var upper_name: [name.len]u8 = undefined;
            for (name, 0..) |char, i| {
                var to_upper = false;
                if (i == 0) {
                    to_upper = true;
                } else if (i == 1 and name.len == 2) {
                    to_upper = true;
                }
                if (to_upper) {
                    upper_name[i] = std.ascii.toUpper(char);
                } else {
                    upper_name[i] = char;
                }
            }
            return &upper_name;
        }
    }

    fn elementName(comptime tag: Tag) []const u8 {
        return switch (tag) {
            .a => "Anchor",
            .dl => "DList",
            .fieldset => "FieldSet",
            .frameset => "FrameSet",
            .h1, .h2, .h3, .h4, .h5, .h6 => "Heading",
            .iframe => "IFrame",
            .img => "Image",
            .ins, .del => "Mod",
            .ol => "OList",
            .optgroup => "OptGroup",
            .p => "Paragraph",
            .blockquote, .q => "Quote",
            .caption => "TableCaption",
            .th, .td => "TableCell",
            .col => "TableCol",
            .tr => "TableRow",
            .thead, .tbody, .tfoot => "TableSection",
            .textarea => "TextArea",
            .ul => "UList",
            .undef => "Unknown",
            else => upperName(@tagName(tag)),
        };
    }

    pub fn fromString(tagname: []const u8) !Tag {
        inline for (@typeInfo(Tag).@"enum".fields) |field| {
            if (std.ascii.eqlIgnoreCase(field.name, tagname)) {
                return @enumFromInt(field.value);
            }
        }

        return error.Invalid;
    }

    const testing = @import("../testing.zig");
    test "Tag.fromString" {
        try testing.expect(try Tag.fromString("ABBR") == .abbr);
        try testing.expect(try Tag.fromString("abbr") == .abbr);

        try testing.expect(Tag.fromString("foo") == error.Invalid);
    }
};

// DOMException

pub const DOMError = error{
    NoError,
    IndexSize,
    StringSize,
    HierarchyRequest,
    WrongDocument,
    InvalidCharacter,
    NoDataAllowed,
    NoModificationAllowed,
    NotFound,
    NotSupported,
    InuseAttribute,
    InvalidState,
    Syntax,
    InvalidModification,
    Namespace,
    InvalidAccess,
    Validation,
    TypeMismatch,
    Security,
    Network,
    Abort,
    URLismatch,
    QuotaExceeded,
    Timeout,
    InvalidNodeType,
    DataClone,

    // custom netsurf error
    UnspecifiedEventType,
    DispatchRequest,
    NoMemory,
    AttributeWrongType,
};

const DOMException = c.dom_exception;

fn DOMErr(except: DOMException) DOMError!void {
    return switch (except) {
        c.DOM_NO_ERR => return,
        c.DOM_INDEX_SIZE_ERR => DOMError.IndexSize,
        c.DOM_DOMSTRING_SIZE_ERR => DOMError.StringSize,
        c.DOM_HIERARCHY_REQUEST_ERR => DOMError.HierarchyRequest,
        c.DOM_WRONG_DOCUMENT_ERR => DOMError.WrongDocument,
        c.DOM_INVALID_CHARACTER_ERR => DOMError.InvalidCharacter,
        c.DOM_NO_DATA_ALLOWED_ERR => DOMError.NoDataAllowed,
        c.DOM_NO_MODIFICATION_ALLOWED_ERR => DOMError.NoModificationAllowed,
        c.DOM_NOT_FOUND_ERR => DOMError.NotFound,
        c.DOM_NOT_SUPPORTED_ERR => DOMError.NotSupported,
        c.DOM_INUSE_ATTRIBUTE_ERR => DOMError.InuseAttribute,
        c.DOM_INVALID_STATE_ERR => DOMError.InvalidState,
        c.DOM_SYNTAX_ERR => DOMError.Syntax,
        c.DOM_INVALID_MODIFICATION_ERR => DOMError.InvalidModification,
        c.DOM_NAMESPACE_ERR => DOMError.Namespace,
        c.DOM_INVALID_ACCESS_ERR => DOMError.InvalidAccess,
        c.DOM_VALIDATION_ERR => DOMError.Validation,
        c.DOM_TYPE_MISMATCH_ERR => DOMError.TypeMismatch,

        // custom netsurf error
        c.DOM_UNSPECIFIED_EVENT_TYPE_ERR => DOMError.UnspecifiedEventType,
        c.DOM_DISPATCH_REQUEST_ERR => DOMError.DispatchRequest,
        c.DOM_NO_MEM_ERR => DOMError.NoMemory,
        c.DOM_ATTR_WRONG_TYPE_ERR => DOMError.AttributeWrongType,

        else => unreachable,
    };
}

// Event
pub const Event = c.dom_event;

pub fn eventCreate() !*Event {
    var evt: ?*Event = null;
    const err = c._dom_event_create(&evt);
    try DOMErr(err);
    return evt.?;
}

pub const EventInit = struct {
    bubbles: bool = false,
    cancelable: bool = false,
    composed: bool = false,
};

pub fn eventDestroy(evt: *Event) void {
    c._dom_event_destroy(evt);
}

pub fn eventInit(evt: *Event, typ: []const u8, opts: EventInit) !void {
    const s = try strFromData(typ);
    const err = c._dom_event_init(evt, s, opts.bubbles, opts.cancelable);
    try DOMErr(err);
}

pub fn eventType(evt: *Event) []const u8 {
    var s: ?*String = null;
    const err = c._dom_event_get_type(evt, &s);
    std.debug.assert(err == c.DOM_NO_ERR);

    // if the event type is null, return a empty string.
    if (s == null) {
        return "";
    }

    return strToData(s.?);
}

pub fn eventTarget(evt: *Event) ?*EventTarget {
    var et: ?*EventTarget = null;
    const err = c._dom_event_get_target(evt, &et);
    std.debug.assert(err == c.DOM_NO_ERR);
    return et;
}

pub fn eventCurrentTarget(evt: *Event) ?*EventTarget {
    var et: ?*EventTarget = null;
    const err = c._dom_event_get_current_target(evt, &et);
    std.debug.assert(err == c.DOM_NO_ERR);
    return et;
}

pub fn eventPhase(evt: *Event) u8 {
    var phase: c.dom_event_flow_phase = undefined;
    const err = c._dom_event_get_event_phase(evt, &phase);
    std.debug.assert(err == c.DOM_NO_ERR);
    return @as(u8, @intCast(phase));
}

pub fn eventBubbles(evt: *Event) bool {
    var res: bool = undefined;
    const err = c._dom_event_get_bubbles(evt, &res);
    std.debug.assert(err == c.DOM_NO_ERR);
    return res;
}

pub fn eventCancelable(evt: *Event) bool {
    var res: bool = undefined;
    const err = c._dom_event_get_cancelable(evt, &res);
    std.debug.assert(err == c.DOM_NO_ERR);
    return res;
}

pub fn eventDefaultPrevented(evt: *Event) bool {
    var res: bool = undefined;
    const err = c._dom_event_is_default_prevented(evt, &res);
    std.debug.assert(err == c.DOM_NO_ERR);
    return res;
}

pub fn eventIsTrusted(evt: *Event) bool {
    var res: bool = undefined;
    const err = c._dom_event_get_is_trusted(evt, &res);
    std.debug.assert(err == c.DOM_NO_ERR);
    return res;
}

pub fn eventTimestamp(evt: *Event) u64 {
    var ts: u64 = 0;
    const err = c._dom_event_get_timestamp(evt, &ts);
    std.debug.assert(err == c.DOM_NO_ERR);
    return ts;
}

pub fn eventStopPropagation(evt: *Event) void {
    const err = c._dom_event_stop_propagation(evt);
    std.debug.assert(err == c.DOM_NO_ERR);
}

pub fn eventIsStopped(evt: *Event) bool {
    var res: bool = undefined;
    const err = c._dom_event_is_stopped(evt, &res);
    std.debug.assert(err == c.DOM_NO_ERR);
    return res;
}

pub fn eventStopImmediatePropagation(evt: *Event) void {
    const err = c._dom_event_stop_immediate_propagation(evt);
    std.debug.assert(err == c.DOM_NO_ERR);
}

pub fn eventPreventDefault(evt: *Event) void {
    const err = c._dom_event_prevent_default(evt);
    std.debug.assert(err == c.DOM_NO_ERR);
}

pub fn eventGetInternalType(evt: *Event) EventType {
    var res: u32 = undefined;
    const err = c._dom_event_get_internal_type(evt, &res);
    std.debug.assert(err == c.DOM_NO_ERR);
    return @enumFromInt(res);
}

pub fn eventSetInternalType(evt: *Event, internal_type: EventType) void {
    const err = c._dom_event_set_internal_type(evt, @intFromEnum(internal_type));
    std.debug.assert(err == c.DOM_NO_ERR);
}

pub const EventType = enum(u8) {
    event = 0,
    progress_event = 1,
    custom_event = 2,
    mouse_event = 3,
    error_event = 4,
    abort_signal = 5,
    xhr_event = 6,
    message_event = 7,
    keyboard_event = 8,
    pop_state = 9,
};

pub const MutationEvent = c.dom_mutation_event;

pub fn eventToMutationEvent(evt: *Event) *MutationEvent {
    return @as(*MutationEvent, @ptrCast(evt));
}

pub fn mutationEventAttributeName(evt: *MutationEvent) ![]const u8 {
    var s: ?*String = null;
    const err = c._dom_mutation_event_get_attr_name(evt, &s);
    try DOMErr(err);
    return strToData(s.?);
}

pub fn mutationEventPrevValue(evt: *MutationEvent) ?[]const u8 {
    var s: ?*String = null;
    const err = c._dom_mutation_event_get_prev_value(evt, &s);
    std.debug.assert(err == c.DOM_NO_ERR);
    if (s == null) return null;
    return strToData(s.?);
}

pub fn mutationEventNewValue(evt: *MutationEvent) ?[]const u8 {
    var s: ?*String = null;
    const err = c._dom_mutation_event_get_new_value(evt, &s);
    std.debug.assert(err == c.DOM_NO_ERR);
    if (s == null) return null;
    return strToData(s.?);
}

pub fn mutationEventNewValue(evt: *MutationEvent) !?[]const u8 {
    var s: ?*String = null;
    const err = c._dom_mutation_event_get_new_value(evt, &s);
    try DOMErr(err);
    if (s == null) return null;
    return strToData(s.?);
}

pub fn mutationEventRelatedNode(evt: *MutationEvent) !?*Node {
    var n: NodeExternal = undefined;
    const err = c._dom_mutation_event_get_related_node(evt, &n);
    std.debug.assert(err == c.DOM_NO_ERR);
    if (n == null) return null;
    return @as(*Node, @ptrCast(@alignCast(n)));
}

// EventListener
pub const EventListener = c.dom_event_listener;
const EventListenerEntry = c.listener_entry;

fn eventListenerGetData(lst: *EventListener) ?*anyopaque {
    return c.dom_event_listener_get_data(lst);
}

// EventTarget
pub const EventTarget = c.dom_event_target;

pub fn eventTargetToNode(et: *EventTarget) *Node {
    return @as(*Node, @ptrCast(@alignCast(et)));
}

fn eventTargetVtable(et: *EventTarget) c.dom_event_target_vtable {
    // retrieve the vtable
    const vtable = et.*.vtable.?;
    // align correctly the vtable
    const vtable_aligned: *align(@alignOf([*c]c.dom_event_target_vtable)) const anyopaque = @alignCast(vtable);
    // convert the vtable to it's actual type and return it
    return @as([*c]const c.dom_event_target_vtable, @ptrCast(vtable_aligned)).*;
}

pub fn toEventTarget(comptime T: type, v: *T) *EventTarget {
    if (comptime eventTargetTBaseFieldName(T)) |field| {
        const et_aligned: *align(@alignOf(EventTarget)) EventTargetTBase = @alignCast(&@field(v, field));
        return @as(*EventTarget, @ptrCast(et_aligned));
    }

    const et_aligned: *align(@alignOf(EventTarget)) T = @alignCast(v);
    return @as(*EventTarget, @ptrCast(et_aligned));
}

// The way we implement events is a lot like how Zig implements linked lists.
// A Zig struct contains an `EventNode` field, i.e.:
//    node: parser.EventNode,
//
// When eventTargetAddEventListener is called, we pass in `&self.node`.
// This is the pointer that's stored in the netsurf listener and it's the data
// we can get back from the listener. We can call the node's `func` function,
// passing the node itself, and the receiving function will know how to turn
// that node into the our "self", i..e by using @fieldParentPtr.
// https://www.openmymind.net/Zigs-New-LinkedList-API/
pub const EventNode = struct {
    // Event id, used for removing. Internal Zig events won't have an id.
    // This is normally set to the callback.id for a JavaScript event.
    id: ?usize = null,

    func: *const fn (node: *EventNode, event: *Event) void,

    fn idFromListener(lst: *EventListener) ?usize {
        const ctx = eventListenerGetData(lst) orelse return null;
        const node: *EventNode = @ptrCast(@alignCast(ctx));
        return node.id;
    }
};

pub fn eventTargetAddEventListener(
    et: *EventTarget,
    typ: []const u8,
    node: *EventNode,
    capture: bool,
) !*EventListener {
    const event_handler = struct {
        fn handle(event_: ?*Event, ptr_: ?*anyopaque) callconv(.c) void {
            const ptr = ptr_ orelse return;
            const event = event_ orelse return;

            const node_: *EventNode = @ptrCast(@alignCast(ptr));
            node_.func(node_, event);
        }
    }.handle;

    var listener: ?*EventListener = null;
    const errLst = c.dom_event_listener_create(event_handler, node, &listener);
    try DOMErr(errLst);
    defer c.dom_event_listener_unref(listener);

    const s = try strFromData(typ);
    const err = eventTargetVtable(et).add_event_listener.?(et, s, listener, capture);
    try DOMErr(err);

    return listener.?;
}

pub fn eventTargetHasListener(
    et: *EventTarget,
    typ: []const u8,
    capture: bool,
    id: usize,
) !?*EventListener {
    const str = try strFromData(typ);

    var current: ?*EventListenerEntry = null;
    var next: ?*EventListenerEntry = null;
    var lst: ?*EventListener = null;

    // iterate over the EventTarget's listeners
    const iter_event_listener = eventTargetVtable(et).iter_event_listener.?;
    while (true) {
        const err = iter_event_listener(
            et,
            str,
            capture,
            current,
            &next,
            &lst,
        );
        try DOMErr(err);

        if (lst) |listener| {
            // the EventTarget has a listener for this event type
            // and capture property,
            // let's check if the callback handler is the same
            defer c.dom_event_listener_unref(listener);
            if (EventNode.idFromListener(listener)) |node_id| {
                if (node_id == id) {
                    return lst;
                }
            }
        }

        if (next == null) {
            // no more listeners, end of the iteration
            break;
        }

        // next iteration
        current = next;
    }

    return null;
}

pub fn eventTargetRemoveEventListener(
    et: *EventTarget,
    typ: []const u8,
    lst: *EventListener,
    capture: bool,
) !void {
    const s = try strFromData(typ);
    const err = eventTargetVtable(et).remove_event_listener.?(et, s, lst, capture);
    try DOMErr(err);
}

pub fn eventTargetRemoveAllEventListeners(et: *EventTarget) !void {
    var next: ?*EventListenerEntry = null;
    var lst: ?*EventListener = null;

    // iterate over the EventTarget's listeners
    const iter_event_listener = eventTargetVtable(et).iter_event_listener.?;
    while (true) {
        const errIter = iter_event_listener(
            et,
            null,
            false,
            null,
            &next,
            &lst,
        );
        try DOMErr(errIter);

        if (lst) |listener| {
            if (EventNode.idFromListener(listener) != null) {
                defer c.dom_event_listener_unref(listener);
                const err = eventTargetVtable(et).remove_event_listener.?(
                    et,
                    null,
                    lst,
                    false,
                );
                try DOMErr(err);
            }
        }

        if (next == null) {
            // no more listeners, end of the iteration
            break;
        }

        // next iteration
    }
}

pub fn eventTargetDispatchEvent(et: *EventTarget, event: *Event) !bool {
    var res: bool = undefined;
    const err = eventTargetVtable(et).dispatch_event.?(et, event, &res);
    try DOMErr(err);
    return res;
}

pub fn eventTargetInternalType(et: *EventTarget) EventTargetTBase.InternalType {
    var res: u32 = undefined;
    const err = eventTargetVtable(et).internal_type.?(et, &res);
    std.debug.assert(err == c.DOM_NO_ERR);
    return @enumFromInt(res);
}

pub fn elementDispatchEvent(element: *Element, event: *Event) !bool {
    const et: *EventTarget = toEventTarget(Element, element);
    return eventTargetDispatchEvent(et, @ptrCast(event));
}

pub fn eventTargetTBaseFieldName(comptime T: type) ?[]const u8 {
    std.debug.assert(@inComptime());
    switch (@typeInfo(T)) {
        .@"struct" => |ti| {
            for (ti.fields) |f| {
                if (f.type == EventTargetTBase) return f.name;
            }
        },
        else => {},
    }

    return null;
}

// EventTargetBase is used to implement EventTarget for pure zig struct.
pub const EventTargetTBase = extern struct {
    const Self = @This();
    const InternalType = enum(u32) {
        libdom_node = 0,
        plain = 1,
        abort_signal = 2,
        xhr = 3,
        window = 4,
        performance = 5,
        media_query_list = 6,
        message_port = 7,
        screen = 8,
        screen_orientation = 9,
        websocket = 10,
    };

    vtable: ?*const c.struct_dom_event_target_vtable = &c.struct_dom_event_target_vtable{
        .dispatch_event = dispatch_event,
        .remove_event_listener = remove_event_listener,
        .add_event_listener = add_event_listener,
        .iter_event_listener = iter_event_listener,
        .internal_type = internal_type,
    },

    // When we dispatch the event, we need to provide a target. In reality, the
    // target is the container of this EventTargetTBase. But we can't pass that
    // to _dom_event_target_dispatch, because it expects a dom_event_target.
    // If you try to pass an non-event_target, you'll get weird behavior. For
    // example, libdom might dom_node_ref that memory. Say we passed a *Window
    // as the target, what happens if libdom calls dom_node_ref(window)? If
    // you're lucky, you'll crash. If you're unlucky, you'll increment a random
    // part of the window structure.
    refcnt: u32 = 0,

    eti: c.dom_event_target_internal = c.dom_event_target_internal{ .listeners = null },
    internal_target_type: InternalType,

    pub fn add_event_listener(et: [*c]c.dom_event_target, t: [*c]c.dom_string, l: ?*c.struct_dom_event_listener, capture: bool) callconv(.c) c.dom_exception {
        const self = @as(*Self, @ptrCast(et));
        return c._dom_event_target_add_event_listener(&self.eti, t, l, capture);
    }

    pub fn dispatch_event(et: [*c]c.dom_event_target, evt: ?*c.struct_dom_event, res: [*c]bool) callconv(.c) c.dom_exception {
        const self = @as(*Self, @ptrCast(et));
        // Set the event target to the target dispatched.
        const err = c._dom_event_set_target(evt, et);
        std.debug.assert(err == c.DOM_NO_ERR);
        return c._dom_event_target_dispatch(et, &self.eti, evt, c.DOM_AT_TARGET, res);
    }

    pub fn remove_event_listener(et: [*c]c.dom_event_target, t: [*c]c.dom_string, l: ?*c.struct_dom_event_listener, capture: bool) callconv(.c) c.dom_exception {
        const self = @as(*Self, @ptrCast(et));
        return c._dom_event_target_remove_event_listener(&self.eti, t, l, capture);
    }

    pub fn iter_event_listener(
        et: [*c]c.dom_event_target,
        t: [*c]c.dom_string,
        capture: bool,
        cur: [*c]c.struct_listener_entry,
        next: [*c][*c]c.struct_listener_entry,
        l: [*c]?*c.struct_dom_event_listener,
    ) callconv(.c) c.dom_exception {
        const self = @as(*Self, @ptrCast(et));
        return c._dom_event_target_iter_event_listener(self.eti, t, capture, cur, next, l);
    }

    pub fn internal_type(et: [*c]c.dom_event_target, internal_type_: [*c]u32) callconv(.c) c.dom_exception {
        const self = @as(*Self, @ptrCast(et));
        internal_type_.* = @intFromEnum(self.internal_target_type);
        return c.DOM_NO_ERR;
    }

    // Called to simulate bubbling from a libdom node (e.g. the Document) to a
    // Zig instance (e.g. the Window).
    pub fn redispatchEvent(self: *EventTargetTBase, evt: *Event) !void {
        var res: bool = undefined;
        const err = c._dom_event_target_dispatch(@ptrCast(self), &self.eti, evt, c.DOM_BUBBLING_PHASE, &res);
        try DOMErr(err);
    }
};

// MouseEvent

pub const MouseEvent = c.dom_mouse_event;

pub fn mouseEventCreate() !*MouseEvent {
    var evt: ?*MouseEvent = null;
    const err = c._dom_mouse_event_create(&evt);
    try DOMErr(err);
    return evt.?;
}

pub fn mouseEventDestroy(evt: *MouseEvent) void {
    c._dom_mouse_event_destroy(evt);
}

const MouseEventOpts = struct {
    x: i32,
    y: i32,
    bubbles: bool = false,
    cancelable: bool = false,
    ctrl: bool = false,
    alt: bool = false,
    shift: bool = false,
    meta: bool = false,
    button: u16 = 0,
    click_count: u16 = 1,
};

pub fn mouseEventInit(evt: *MouseEvent, typ: []const u8, opts: MouseEventOpts) !void {
    const s = try strFromData(typ);
    const err = c._dom_mouse_event_init(
        evt,
        s,
        opts.bubbles,
        opts.cancelable,
        null, // dom_abstract_view* ?
        opts.click_count, // details
        opts.x, // screen_x
        opts.y, // screen_y
        opts.x, // client_x
        opts.y, // client_y
        opts.ctrl,
        opts.alt,
        opts.shift,
        opts.meta,
        opts.button,
        null, // related target
    );
    try DOMErr(err);
}

pub fn mouseEventDefaultPrevented(evt: *MouseEvent) !bool {
    return eventDefaultPrevented(@ptrCast(evt));
}

// KeyboardEvent

pub const KeyboardEvent = c.dom_keyboard_event;

pub fn keyboardEventCreate() !*KeyboardEvent {
    var evt: ?*KeyboardEvent = null;
    const err = c._dom_keyboard_event_create(&evt);
    try DOMErr(err);
    return evt.?;
}

pub fn keyboardEventDestroy(evt: *KeyboardEvent) void {
    c._dom_keyboard_event_destroy(evt);
}

pub fn keyboardEventKeyIsSet(
    evt: *KeyboardEvent,
    comptime key: enum { ctrl, alt, shift, meta },
) bool {
    var is_set: bool = false;
    const err = switch (key) {
        .ctrl => c._dom_keyboard_event_get_ctrl_key(evt, &is_set),
        .alt => c._dom_keyboard_event_get_alt_key(evt, &is_set),
        .shift => c._dom_keyboard_event_get_shift_key(evt, &is_set),
        .meta => c._dom_keyboard_event_get_meta_key(evt, &is_set),
    };
    // None of the earlier can fail.
    std.debug.assert(err == c.DOM_NO_ERR);

    return is_set;
}

pub const KeyboardEventOpts = struct {
    key: []const u8 = "",
    code: []const u8 = "",
    location: LocationCode = .standard,
    repeat: bool = false,
    bubbles: bool = false,
    cancelable: bool = false,
    is_composing: bool = false,
    ctrl_key: bool = false,
    alt_key: bool = false,
    shift_key: bool = false,
    meta_key: bool = false,

    pub const LocationCode = enum(u32) {
        standard = c.DOM_KEY_LOCATION_STANDARD,
        left = c.DOM_KEY_LOCATION_LEFT,
        right = c.DOM_KEY_LOCATION_RIGHT,
        numpad = c.DOM_KEY_LOCATION_NUMPAD,
        mobile = 0x04, // Non-standard, deprecated.
        joystick = 0x05, // Non-standard, deprecated.
    };
};

pub fn keyboardEventInit(evt: *KeyboardEvent, typ: []const u8, opts: KeyboardEventOpts) !void {
    const s = try strFromData(typ);
    const err = c._dom_keyboard_event_init(
        evt,
        s,
        opts.bubbles,
        opts.cancelable,
        null, // dom_abstract_view* ?
        try strFromData(opts.key),
        try strFromData(opts.code),
        @intFromEnum(opts.location),
        opts.ctrl_key,
        opts.shift_key,
        opts.alt_key,
        opts.meta_key,
        opts.repeat, // repease
        opts.is_composing, // is_composiom
    );
    try DOMErr(err);
}

pub fn keyboardEventGetKey(evt: *KeyboardEvent) ![]const u8 {
    var s: ?*String = null;
    _ = c._dom_keyboard_event_get_key(evt, &s);
    return strToData(s.?);
}

// NodeType

pub const NodeType = enum(u4) {
    element = c.DOM_ELEMENT_NODE,
    attribute = c.DOM_ATTRIBUTE_NODE,
    text = c.DOM_TEXT_NODE,
    cdata_section = c.DOM_CDATA_SECTION_NODE,
    entity_reference = c.DOM_ENTITY_REFERENCE_NODE, // historical
    entity = c.DOM_ENTITY_NODE, // historical
    processing_instruction = c.DOM_PROCESSING_INSTRUCTION_NODE,
    comment = c.DOM_COMMENT_NODE,
    document = c.DOM_DOCUMENT_NODE,
    document_type = c.DOM_DOCUMENT_TYPE_NODE,
    document_fragment = c.DOM_DOCUMENT_FRAGMENT_NODE,
    notation = c.DOM_NOTATION_NODE, // historical
};

// NodeList
pub const NodeList = c.dom_nodelist;

pub fn nodeListLength(nodeList: *NodeList) u32 {
    var ln: u32 = undefined;
    const err = c.dom_nodelist_get_length(nodeList, &ln);
    std.debug.assert(err == c.DOM_NO_ERR);
    return ln;
}

pub fn nodeListItem(nodeList: *NodeList, index: u32) ?*Node {
    var n: NodeExternal = undefined;
    const err = c._dom_nodelist_item(nodeList, index, &n);
    std.debug.assert(err == c.DOM_NO_ERR);
    if (n == null) return null;
    return @as(*Node, @ptrCast(@alignCast(n)));
}

// NodeExternal is the libdom public representation of a Node.
// Since we use the internal representation (dom_node_internal), we declare
// here a private version useful for some netsurf function call.
const NodeExternal = [*c]c.dom_node;

// Convert a parser pointer to a NodeExternal pointer.
fn toNodeExternal(comptime T: type, v: *T) NodeExternal {
    const v_aligned: *align(@alignOf(NodeExternal)) T = @alignCast(v);
    return @ptrCast(v_aligned);
}

// NamedNodeMap
pub const NamedNodeMap = c.dom_namednodemap;

pub fn namedNodeMapGetLength(nnm: *NamedNodeMap) !u32 {
    var ln: u32 = undefined;
    const err = c.dom_namednodemap_get_length(nnm, &ln);
    try DOMErr(err);
    return ln;
}

pub fn namedNodeMapItem(nnm: *NamedNodeMap, index: u32) !?*Attribute {
    var n: NodeExternal = undefined;
    const err = c._dom_namednodemap_item(nnm, index, &n);
    try DOMErr(err);
    if (n == null) return null;

    return @as(*Attribute, @ptrCast(n));
}

pub fn namedNodeMapGetNamedItem(nnm: *NamedNodeMap, qname: []const u8) !?*Attribute {
    var n: NodeExternal = undefined;
    const err = c._dom_namednodemap_get_named_item(nnm, try strFromData(qname), &n);
    try DOMErr(err);
    if (n == null) return null;
    return @as(*Attribute, @ptrCast(n));
}

pub fn namedNodeMapGetNamedItemNS(
    nnm: *NamedNodeMap,
    namespace: []const u8,
    localname: []const u8,
) !?*Attribute {
    var n: NodeExternal = undefined;
    const err = c._dom_namednodemap_get_named_item_ns(
        nnm,
        try strFromData(namespace),
        try strFromData(localname),
        &n,
    );
    try DOMErr(err);
    if (n == null) return null;
    return @as(*Attribute, @ptrCast(n));
}

pub fn namedNodeMapSetNamedItem(nnm: *NamedNodeMap, attr: *Attribute) !?*Attribute {
    var n: NodeExternal = undefined;
    const err = c._dom_namednodemap_set_named_item(
        nnm,
        toNodeExternal(Attribute, attr),
        &n,
    );
    try DOMErr(err);
    if (n == null) return null;
    return @as(*Attribute, @ptrCast(n));
}

pub fn namedNodeMapSetNamedItemNS(nnm: *NamedNodeMap, attr: *Attribute) !?*Attribute {
    var n: NodeExternal = undefined;
    const err = c._dom_namednodemap_set_named_item_ns(
        nnm,
        toNodeExternal(Attribute, attr),
        &n,
    );
    try DOMErr(err);
    if (n == null) return null;
    return @as(*Attribute, @ptrCast(n));
}

pub fn namedNodeMapRemoveNamedItem(nnm: *NamedNodeMap, qname: []const u8) !*Attribute {
    var n: NodeExternal = undefined;
    const err = c._dom_namednodemap_remove_named_item(nnm, try strFromData(qname), &n);
    try DOMErr(err);
    return @as(*Attribute, @ptrCast(n));
}

pub fn namedNodeMapRemoveNamedItemNS(
    nnm: *NamedNodeMap,
    namespace: []const u8,
    localname: []const u8,
) !*Attribute {
    var n: NodeExternal = undefined;
    const err = c._dom_namednodemap_remove_named_item_ns(
        nnm,
        try strFromData(namespace),
        try strFromData(localname),
        &n,
    );
    try DOMErr(err);
    return @as(*Attribute, @ptrCast(n));
}

// Node
pub const Node = c.dom_node_internal;

fn nodeVtable(node: *Node) c.dom_node_vtable {
    return getVtable(c.dom_node_vtable, Node, node);
}

pub fn nodeLocalName(node: *Node) ![]const u8 {
    var s: ?*String = null;
    const err = nodeVtable(node).dom_node_get_local_name.?(node, &s);
    std.debug.assert(err == c.DOM_NO_ERR);
    if (s == null) return "";
<<<<<<< HEAD
    // var s_lower: ?*String = null;
    // const errStr = c.dom_string_tolower(s, true, &s_lower);
    // try DOMErr(errStr);
    return strToData(s.?);
=======

    var s_lower: ?*String = null;
    const errStr = c.dom_string_tolower(s, true, &s_lower);
    try DOMErr(errStr);
    return strToData(s_lower.?);
>>>>>>> 1820563f
}

pub fn nodeType(node: *Node) NodeType {
    var node_type: c.dom_node_type = undefined;
    const err = nodeVtable(node).dom_node_get_node_type.?(node, &node_type);
    std.debug.assert(err == c.DOM_NO_ERR);
    return @as(NodeType, @enumFromInt(node_type));
}

pub fn nodeFirstChild(node: *Node) ?*Node {
    var res: ?*Node = null;
    const err = nodeVtable(node).dom_node_get_first_child.?(node, &res);
    std.debug.assert(err == c.DOM_NO_ERR);
    return res;
}

pub fn nodeLastChild(node: *Node) ?*Node {
    var res: ?*Node = null;
    const err = nodeVtable(node).dom_node_get_last_child.?(node, &res);
    std.debug.assert(err == c.DOM_NO_ERR);
    return res;
}

pub fn nodeNextSibling(node: *Node) ?*Node {
    var res: ?*Node = null;
    const err = nodeVtable(node).dom_node_get_next_sibling.?(node, &res);
    std.debug.assert(err == c.DOM_NO_ERR);
    return res;
}

pub fn nodeNextElementSibling(node: *Node) ?*Element {
    var n = node;
    while (true) {
        const res = nodeNextSibling(n) orelse return null;

        if (nodeType(res) == .element) {
            return @as(*Element, @ptrCast(res));
        }
        n = res;
    }
    return null;
}

pub fn nodePreviousSibling(node: *Node) ?*Node {
    var res: ?*Node = null;
    const err = nodeVtable(node).dom_node_get_previous_sibling.?(node, &res);
    std.debug.assert(err == c.DOM_NO_ERR);
    return res;
}

pub fn nodePreviousElementSibling(node: *Node) ?*Element {
    var n = node;
    while (true) {
        const res = nodePreviousSibling(n) orelse return null;
        if (nodeType(res) == .element) {
            return @as(*Element, @ptrCast(res));
        }
        n = res;
    }
    return null;
}

pub fn nodeParentNode(node: *Node) ?*Node {
    var res: ?*Node = null;
    const err = nodeVtable(node).dom_node_get_parent_node.?(node, &res);
    std.debug.assert(err == c.DOM_NO_ERR);
    return res;
}

pub fn nodeParentElement(node: *Node) ?*Element {
    const res = nodeParentNode(node);
    if (res) |value| {
        if (nodeType(value) == .element) {
            return @as(*Element, @ptrCast(value));
        }
    }
    return null;
}

pub fn nodeName(node: *Node) ![]const u8 {
    var s: ?*String = null;
    const err = nodeVtable(node).dom_node_get_node_name.?(node, &s);
    try DOMErr(err);
    if (s == null) return "";
    return strToData(s.?);
}

pub fn nodeOwnerDocument(node: *Node) ?*Document {
    var doc: ?*Document = null;
    const err = nodeVtable(node).dom_node_get_owner_document.?(node, &doc);
    std.debug.assert(err == c.DOM_NO_ERR);
    return doc;
}

pub fn nodeValue(node: *Node) ?[]const u8 {
    var s: ?*String = null;
    const err = nodeVtable(node).dom_node_get_node_value.?(node, &s);
    std.debug.assert(err == c.DOM_NO_ERR);
    if (s == null) return null;
    return strToData(s.?);
}

pub fn nodeSetValue(node: *Node, value: []const u8) !void {
    const s = try strFromData(value);
    const err = nodeVtable(node).dom_node_set_node_value.?(node, s);
    try DOMErr(err);
}

pub fn nodeTextContent(node: *Node) ?[]const u8 {
    var s: ?*String = null;
    const err = nodeVtable(node).dom_node_get_text_content.?(node, &s);
    std.debug.assert(err == c.DOM_NO_ERR);
    if (s == null) {
        // NOTE: it seems that there is a bug in netsurf implem
        // an empty Element should return an empty string and not null
        if (nodeType(node) == .element) {
            return "";
        }
        return null;
    }
    return strToData(s.?);
}

pub fn nodeSetTextContent(node: *Node, value: []const u8) !void {
    const s = try strFromData(value);
    const err = nodeVtable(node).dom_node_set_text_content.?(node, s);
    try DOMErr(err);
}

// Wrapper to dispatch DOMCharacterDataModified events
pub fn dispatchCharacterDataModifiedEvent(
    doc: *Document,
    target: *Node,
    old_value: ?[]const u8,
    new_value: []const u8,
) !bool {
    const old_str = if (old_value) |old| try strFromData(old) else null;
    const new_str = try strFromData(new_value);

    var success: bool = undefined;
    const err = c.__dom_dispatch_characterdata_modified_event(doc, @as(*c.dom_event_target, @ptrCast(target)), old_str, new_str, &success);
    try DOMErr(err);
    return success;
}

pub fn nodeGetChildNodes(node: *Node) !*NodeList {
    var nlist: ?*NodeList = null;
    const err = nodeVtable(node).dom_node_get_child_nodes.?(node, &nlist);
    try DOMErr(err);
    return nlist.?;
}

pub fn nodeGetRootNode(node: *Node) *Node {
    var root = node;
    while (true) {
        const parent = nodeParentNode(root);
        if (parent) |parent_| {
            root = parent_;
        } else break;
    }
    return root;
}

pub fn nodeAppendChild(node: *Node, child: *Node) !*Node {
    var res: ?*Node = null;
    const err = nodeVtable(node).dom_node_append_child.?(node, child, &res);
    try DOMErr(err);
    return res.?;
}

pub fn nodeCloneNode(node: *Node, is_deep: bool) !*Node {
    var res: ?*Node = null;
    const err = nodeVtable(node).dom_node_clone_node.?(node, is_deep, &res);
    try DOMErr(err);
    return res.?;
}

pub fn nodeContains(node: *Node, other: *Node) bool {
    var res: bool = undefined;
    const err = c._dom_node_contains(node, other, &res);
    std.debug.assert(err == c.DOM_NO_ERR);
    return res;
}

pub fn nodeHasChildNodes(node: *Node) bool {
    var res: bool = undefined;
    const err = nodeVtable(node).dom_node_has_child_nodes.?(node, &res);
    std.debug.assert(err == c.DOM_NO_ERR);
    return res;
}

pub fn nodeInsertBefore(node: *Node, new_node: *Node, ref_node: ?*Node) !*Node {
    var res: ?*Node = null;
    const err = nodeVtable(node).dom_node_insert_before.?(node, new_node, ref_node, &res);
    try DOMErr(err);
    return res.?;
}

pub fn nodeIsDefaultNamespace(node: *Node, namespace_: ?[]const u8) !bool {
    const s = if (namespace_) |n| try strFromData(n) else null;
    var res: bool = undefined;
    const err = nodeVtable(node).dom_node_is_default_namespace.?(node, s, &res);
    std.debug.assert(err == c.DOM_NO_ERR);
    return res;
}

pub fn nodeIsEqualNode(node: *Node, other: *Node) !bool {
    var res: bool = undefined;
    const err = nodeVtable(node).dom_node_is_equal.?(node, other, &res);
    try DOMErr(err);
    return res;
}

pub fn nodeIsSameNode(node: *Node, other: *Node) bool {
    var res: bool = undefined;
    const err = nodeVtable(node).dom_node_is_same.?(node, other, &res);
    std.debug.assert(err == c.DOM_NO_ERR);
    return res;
}

pub fn nodeLookupPrefix(node: *Node, namespace: []const u8) !?[]const u8 {
    var s: ?*String = null;
    const err = nodeVtable(node).dom_node_lookup_prefix.?(node, try strFromData(namespace), &s);
    try DOMErr(err);
    if (s == null) return null;
    return strToData(s.?);
}

pub fn nodeLookupNamespaceURI(node: *Node, prefix_: ?[]const u8) !?[]const u8 {
    var s: ?*String = null;
    const prefix: ?*String = if (prefix_) |p| try strFromData(p) else null;
    const err = nodeVtable(node).dom_node_lookup_namespace.?(node, prefix, &s);
    try DOMErr(err);
    if (s == null) return null;
    return strToData(s.?);
}

pub fn nodeNormalize(node: *Node) !void {
    const err = nodeVtable(node).dom_node_normalize.?(node);
    try DOMErr(err);
}

pub fn nodeRemoveChild(node: *Node, child: *Node) !*Node {
    var res: ?*Node = null;
    const err = nodeVtable(node).dom_node_remove_child.?(node, child, &res);
    try DOMErr(err);
    return res.?;
}

pub fn nodeReplaceChild(node: *Node, new_child: *Node, old_child: *Node) !*Node {
    var res: ?*Node = null;
    const err = nodeVtable(node).dom_node_replace_child.?(node, new_child, old_child, &res);
    try DOMErr(err);
    return res.?;
}

pub fn nodeGetAttributes(node: *Node) !?*NamedNodeMap {
    var res: ?*NamedNodeMap = null;
    const err = nodeVtable(node).dom_node_get_attributes.?(node, &res);
    try DOMErr(err);
    return res;
}

pub fn nodeGetNamespace(node: *Node) ?[]const u8 {
    var s: ?*String = null;
    const err = nodeVtable(node).dom_node_get_namespace.?(node, &s);
    std.debug.assert(err == c.DOM_NO_ERR);
    if (s == null) return null;
    return strToData(s.?);
}

pub fn nodeGetPrefix(node: *Node) ?[]const u8 {
    var s: ?*String = null;
    const err = nodeVtable(node).dom_node_get_prefix.?(node, &s);
    std.debug.assert(err == c.DOM_NO_ERR);
    if (s == null) return null;
    return strToData(s.?);
}

pub fn nodeGetEmbedderData(node: *Node) ?*anyopaque {
    return c._dom_node_get_embedder_data(node);
}

pub fn nodeSetEmbedderData(node: *Node, data: *anyopaque) void {
    c._dom_node_set_embedder_data(node, data);
}

pub fn nodeGetElementById(node: *Node, id: []const u8) !?*Element {
    var el: ?*Element = null;
    const str_id = try strFromData(id);
    const err = c._dom_find_element_by_id(node, str_id, &el);
    std.debug.assert(err == c.DOM_NO_ERR);
    return el;
}

// nodeToElement is an helper to convert a node to an element.
pub fn nodeToElement(node: *Node) *Element {
    return @as(*Element, @ptrCast(node));
}

// nodeToDocument is an helper to convert a node to an document.
pub fn nodeToDocument(node: *Node) *Document {
    return @as(*Document, @ptrCast(node));
}

// Combination of nodeToElement + elementTag
pub fn nodeHTMLGetTagType(node: *Node) !?Tag {
    if (nodeType(node) != .element) {
        return null;
    }

    return try elementTag(@ptrCast(node));
}

// CharacterData
pub const CharacterData = c.dom_characterdata;

fn characterDataVtable(data: *CharacterData) c.dom_characterdata_vtable {
    return getVtable(c.dom_characterdata_vtable, CharacterData, data);
}

pub fn characterDataToNode(cdata: *CharacterData) *Node {
    return @as(*Node, @ptrCast(@alignCast(cdata)));
}

pub fn characterDataData(cdata: *CharacterData) []const u8 {
    var s: ?*String = null;
    const err = characterDataVtable(cdata).dom_characterdata_get_data.?(cdata, &s);
    std.debug.assert(err == c.DOM_NO_ERR);
    return strToData(s.?);
}

pub fn characterDataSetData(cdata: *CharacterData, data: []const u8) !void {
    const s = try strFromData(data);
    const err = characterDataVtable(cdata).dom_characterdata_set_data.?(cdata, s);
    try DOMErr(err);
}

pub fn characterDataLength(cdata: *CharacterData) !u32 {
    var n: u32 = undefined;
    const err = characterDataVtable(cdata).dom_characterdata_get_length.?(cdata, &n);
    std.debug.assert(err == c.DOM_NO_ERR);
    return n;
}

pub fn characterDataAppendData(cdata: *CharacterData, data: []const u8) !void {
    const s = try strFromData(data);
    const err = characterDataVtable(cdata).dom_characterdata_append_data.?(cdata, s);
    try DOMErr(err);
}

pub fn characterDataDeleteData(cdata: *CharacterData, offset: u32, count: u32) !void {
    const err = characterDataVtable(cdata).dom_characterdata_delete_data.?(cdata, offset, count);
    try DOMErr(err);
}

pub fn characterDataInsertData(cdata: *CharacterData, offset: u32, data: []const u8) !void {
    const s = try strFromData(data);
    const err = characterDataVtable(cdata).dom_characterdata_insert_data.?(cdata, offset, s);
    try DOMErr(err);
}

pub fn characterDataReplaceData(cdata: *CharacterData, offset: u32, count: u32, data: []const u8) !void {
    const s = try strFromData(data);
    const err = characterDataVtable(cdata).dom_characterdata_replace_data.?(cdata, offset, count, s);
    try DOMErr(err);
}

pub fn characterDataSubstringData(cdata: *CharacterData, offset: u32, count: u32) ![]const u8 {
    var s: ?*String = null;
    const err = characterDataVtable(cdata).dom_characterdata_substring_data.?(cdata, offset, count, &s);
    try DOMErr(err);
    return strToData(s.?);
}

// CDATASection
pub const CDATASection = c.dom_cdata_section;

// Text
pub const Text = c.dom_text;

fn textVtable(text: *Text) c.dom_text_vtable {
    return getVtable(c.dom_text_vtable, Text, text);
}

pub fn textWholdeText(text: *Text) ![]const u8 {
    var s: ?*String = null;
    const err = textVtable(text).dom_text_get_whole_text.?(text, &s);
    try DOMErr(err);
    return strToData(s.?);
}

pub fn textSplitText(text: *Text, offset: u32) !*Text {
    var res: ?*Text = null;
    const err = textVtable(text).dom_text_split_text.?(text, offset, &res);
    try DOMErr(err);
    return res.?;
}

// Comment
pub const Comment = c.dom_comment;

// ProcessingInstruction
pub const ProcessingInstruction = c.dom_processing_instruction;

// processingInstructionToNode is an helper to convert an ProcessingInstruction to a node.
pub fn processingInstructionToNode(pi: *ProcessingInstruction) *Node {
    return @as(*Node, @ptrCast(@alignCast(pi)));
}

pub fn processInstructionCopy(pi: *ProcessingInstruction) !*ProcessingInstruction {
    var res: ?*Node = null;
    const err = c._dom_pi_copy(processingInstructionToNode(pi), &res);
    try DOMErr(err);
    return @as(*ProcessingInstruction, @ptrCast(res.?));
}

// Attribute
pub const Attribute = c.dom_attr;

fn attributeVtable(a: *Attribute) c.dom_attr_vtable {
    return getVtable(c.dom_attr_vtable, Attribute, a);
}

pub fn attributeGetName(a: *Attribute) ![]const u8 {
    var s: ?*String = null;
    const err = attributeVtable(a).dom_attr_get_name.?(a, &s);
    try DOMErr(err);

    return strToData(s.?);
}

pub fn attributeGetValue(a: *Attribute) !?[]const u8 {
    var s: ?*String = null;
    const err = attributeVtable(a).dom_attr_get_value.?(a, &s);
    try DOMErr(err);
    if (s == null) return null;

    return strToData(s.?);
}

pub fn attributeSetValue(a: *Attribute, v: []const u8) !void {
    // if the attribute has no owner/parent, the function crashes.
    if (try attributeGetOwnerElement(a) == null) {
        return DOMError.NotSupported;
    }

    const err = attributeVtable(a).dom_attr_set_value.?(a, try strFromData(v));
    try DOMErr(err);
}

pub fn attributeGetOwnerElement(a: *Attribute) !?*Element {
    var elt: ?*Element = null;
    const err = attributeVtable(a).dom_attr_get_owner_element.?(a, &elt);
    try DOMErr(err);
    if (elt == null) return null;

    return elt.?;
}

// attributeToNode is an helper to convert an attribute to a node.
pub fn attributeToNode(a: *Attribute) *Node {
    return @as(*Node, @ptrCast(@alignCast(a)));
}

// Element
pub const Element = c.dom_element;

fn elementVtable(elem: *Element) c.dom_element_vtable {
    return getVtable(c.dom_element_vtable, Element, elem);
}

pub fn elementTag(elem: *Element) !Tag {
    const tagname = try elementGetTagName(elem) orelse return .undef;
    return Tag.fromString(tagname) catch .undef;
}

pub fn elementGetTagName(elem: *Element) !?[]const u8 {
    var s: ?*String = null;
    const err = elementVtable(elem).dom_element_get_tag_name.?(elem, &s);
    try DOMErr(err);
    if (s == null) return null;

    return strToData(s.?);
}

pub fn elementGetAttribute(elem: *Element, name: []const u8) !?[]const u8 {
    var s: ?*String = null;
    const err = elementVtable(elem).dom_element_get_attribute.?(elem, try strFromData(name), &s);
    try DOMErr(err);
    if (s == null) return null;

    return strToData(s.?);
}

pub fn elementGetAttributeNS(elem: *Element, ns: []const u8, name: []const u8) !?[]const u8 {
    var s: ?*String = null;
    const err = elementVtable(elem).dom_element_get_attribute_ns.?(
        elem,
        try strFromData(ns),
        try strFromData(name),
        &s,
    );
    try DOMErr(err);
    if (s == null) return null;

    return strToData(s.?);
}

pub fn elementSetAttribute(elem: *Element, qname: []const u8, value: []const u8) !void {
    const dom_str = try strFromData(qname);
    if (!c._dom_validate_name(dom_str)) {
        return error.InvalidCharacterError;
    }

    const err = elementVtable(elem).dom_element_set_attribute.?(
        elem,
        dom_str,
        try strFromData(value),
    );
    try DOMErr(err);
}

pub fn elementSetAttributeNS(
    elem: *Element,
    ns: []const u8,
    qname: []const u8,
    value: []const u8,
) !void {
    const dom_str = try strFromData(qname);
    if (!c._dom_validate_name(dom_str)) {
        return error.InvalidCharacterError;
    }

    const err = elementVtable(elem).dom_element_set_attribute_ns.?(
        elem,
        try strFromData(ns),
        dom_str,
        try strFromData(value),
    );
    try DOMErr(err);
}

pub fn elementRemoveAttribute(elem: *Element, qname: []const u8) !void {
    const err = elementVtable(elem).dom_element_remove_attribute.?(elem, try strFromData(qname));
    try DOMErr(err);
}

pub fn elementRemoveAttributeNS(elem: *Element, ns: []const u8, qname: []const u8) !void {
    const err = elementVtable(elem).dom_element_remove_attribute_ns.?(
        elem,
        try strFromData(ns),
        try strFromData(qname),
    );
    try DOMErr(err);
}

pub fn elementHasAttribute(elem: *Element, qname: []const u8) !bool {
    var res: bool = undefined;
    const err = elementVtable(elem).dom_element_has_attribute.?(elem, try strFromData(qname), &res);
    try DOMErr(err);
    return res;
}

pub fn elementHasAttributeNS(elem: *Element, ns: []const u8, qname: []const u8) !bool {
    var res: bool = undefined;
    const err = elementVtable(elem).dom_element_has_attribute_ns.?(elem, if (ns.len == 0) null else try strFromData(ns), try strFromData(qname), &res);
    try DOMErr(err);
    return res;
}

pub fn elementGetAttributeNode(elem: *Element, name: []const u8) !?*Attribute {
    var a: ?*Attribute = null;
    const err = elementVtable(elem).dom_element_get_attribute_node.?(elem, try strFromData(name), &a);
    try DOMErr(err);
    return a;
}

pub fn elementGetAttributeNodeNS(elem: *Element, ns: []const u8, name: []const u8) !?*Attribute {
    var a: ?*Attribute = null;
    const err = elementVtable(elem).dom_element_get_attribute_node_ns.?(
        elem,
        if (ns.len == 0) null else try strFromData(ns),
        try strFromData(name),
        &a,
    );
    try DOMErr(err);
    return a;
}

pub fn elementSetAttributeNode(elem: *Element, attr: *Attribute) !?*Attribute {
    var a: ?*Attribute = null;
    const err = elementVtable(elem).dom_element_set_attribute_node.?(elem, attr, &a);
    try DOMErr(err);
    return a;
}

pub fn elementSetAttributeNodeNS(elem: *Element, attr: *Attribute) !?*Attribute {
    var a: ?*Attribute = null;
    const err = elementVtable(elem).dom_element_set_attribute_node_ns.?(elem, attr, &a);
    try DOMErr(err);
    return a;
}

pub fn elementRemoveAttributeNode(elem: *Element, attr: *Attribute) !*Attribute {
    var a: ?*Attribute = null;
    const err = elementVtable(elem).dom_element_remove_attribute_node.?(elem, attr, &a);
    try DOMErr(err);
    return a.?;
}

pub fn elementHasClass(elem: *Element, class: []const u8) !bool {
    var res: bool = undefined;
    const err = elementVtable(elem).dom_element_has_class.?(
        elem,
        try lwcStringFromData(class),
        &res,
    );
    try DOMErr(err);
    return res;
}

// elementToNode is an helper to convert an element to a node.
pub fn elementToNode(e: *Element) *Node {
    return @as(*Node, @ptrCast(@alignCast(e)));
}

// TokenList
pub const TokenList = c.dom_tokenlist;

pub fn tokenListCreate(elt: *Element, attr: []const u8) !*TokenList {
    var list: ?*TokenList = null;
    const err = c.dom_tokenlist_create(elt, try strFromData(attr), &list);
    try DOMErr(err);
    return list.?;
}

pub fn tokenListGetLength(l: *TokenList) !u32 {
    var res: u32 = undefined;
    const err = c.dom_tokenlist_get_length(l, &res);
    try DOMErr(err);
    return res;
}

pub fn tokenListItem(l: *TokenList, index: u32) !?[]const u8 {
    var res: ?*String = null;
    const err = c._dom_tokenlist_item(l, index, &res);
    try DOMErr(err);
    if (res == null) return null;
    return strToData(res.?);
}

pub fn tokenListContains(l: *TokenList, token: []const u8) !bool {
    var res: bool = undefined;
    const err = c.dom_tokenlist_contains(l, try strFromData(token), &res);
    try DOMErr(err);
    return res;
}

pub fn tokenListAdd(l: *TokenList, token: []const u8) !void {
    const err = c.dom_tokenlist_add(l, try strFromData(token));
    try DOMErr(err);
}

pub fn tokenListRemove(l: *TokenList, token: []const u8) !void {
    const err = c.dom_tokenlist_remove(l, try strFromData(token));
    try DOMErr(err);
}

pub fn tokenListGetValue(l: *TokenList) !?[]const u8 {
    var res: ?*String = null;
    const err = c.dom_tokenlist_get_value(l, &res);
    try DOMErr(err);
    if (res == null) return null;
    return strToData(res.?);
}

pub fn tokenListSetValue(l: *TokenList, value: []const u8) !void {
    const err = c.dom_tokenlist_set_value(l, try strFromData(value));
    try DOMErr(err);
}

// ElementHTML
pub const ElementHTML = c.dom_html_element;

fn elementHTMLVtable(elem_html: *ElementHTML) c.dom_html_element_vtable {
    return getVtable(c.dom_html_element_vtable, ElementHTML, elem_html);
}

// HTMLScriptElement

// scriptToElt is an helper to convert an script to an element.
pub fn scriptToElt(s: *Script) *Element {
    return @as(*Element, @ptrCast(@alignCast(s)));
}

// HTMLAnchorElement

// anchorToNode is an helper to convert an anchor to a node.
pub fn anchorToNode(a: *Anchor) *Node {
    return @as(*Node, @ptrCast(@alignCast(a)));
}

pub fn anchorGetTarget(a: *Anchor) ![]const u8 {
    var res: ?*String = null;
    const err = c.dom_html_anchor_element_get_target(a, &res);
    try DOMErr(err);
    if (res == null) return "";
    return strToData(res.?);
}

pub fn anchorSetTarget(a: *Anchor, target: []const u8) !void {
    const err = c.dom_html_anchor_element_set_target(a, try strFromData(target));
    try DOMErr(err);
}

pub fn anchorGetHref(a: *Anchor) ![]const u8 {
    var res: ?*String = null;
    const err = c.dom_html_anchor_element_get_href(a, &res);
    try DOMErr(err);
    if (res == null) return "";
    return strToData(res.?);
}

pub fn anchorSetHref(a: *Anchor, href: []const u8) !void {
    const err = c.dom_html_anchor_element_set_href(a, try strFromData(href));
    try DOMErr(err);
}

pub fn anchorGetHrefLang(a: *Anchor) ![]const u8 {
    var res: ?*String = null;
    const err = c.dom_html_anchor_element_get_hreflang(a, &res);
    try DOMErr(err);
    if (res == null) return "";
    return strToData(res.?);
}

pub fn anchorSetHrefLang(a: *Anchor, href: []const u8) !void {
    const err = c.dom_html_anchor_element_set_hreflang(a, try strFromData(href));
    try DOMErr(err);
}

pub fn anchorGetType(a: *Anchor) ![]const u8 {
    var res: ?*String = null;
    const err = c.dom_html_anchor_element_get_type(a, &res);
    try DOMErr(err);
    if (res == null) return "";
    return strToData(res.?);
}

pub fn anchorSetType(a: *Anchor, t: []const u8) !void {
    const err = c.dom_html_anchor_element_set_type(a, try strFromData(t));
    try DOMErr(err);
}

pub fn anchorGetRel(a: *Anchor) ![]const u8 {
    var res: ?*String = null;
    const err = c.dom_html_anchor_element_get_rel(a, &res);
    try DOMErr(err);
    if (res == null) return "";
    return strToData(res.?);
}

pub fn anchorSetRel(a: *Anchor, rel: []const u8) !void {
    const err = c.dom_html_anchor_element_set_rel(a, try strFromData(rel));
    try DOMErr(err);
}

// HTMLLinkElement

pub fn linkGetRel(link: *Link) ![]const u8 {
    var res: ?*String = null;
    const err = c.dom_html_link_element_get_rel(link, &res);
    try DOMErr(err);
    if (res == null) return "";
    return strToData(res.?);
}

pub fn linkSetRel(link: *Link, rel: []const u8) !void {
    const err = c.dom_html_link_element_set_rel(link, try strFromData(rel));
    return DOMErr(err);
}

pub fn linkGetHref(link: *Link) ![]const u8 {
    var res: ?*String = null;
    const err = c.dom_html_link_element_get_href(link, &res);
    try DOMErr(err);
    if (res == null) return "";
    return strToData(res.?);
}

pub fn linkSetHref(link: *Link, href: []const u8) !void {
    const err = c.dom_html_link_element_set_href(link, try strFromData(href));
    try DOMErr(err);
}

// ElementsHTML

pub const MediaElement = struct { base: *c.dom_html_element };

pub const Unknown = struct { base: *c.dom_html_element };
pub const Anchor = c.dom_html_anchor_element;
pub const Applet = c.dom_html_applet_element;
pub const Area = c.dom_html_area_element;
pub const Audio = struct { base: *c.dom_html_element };
pub const BR = c.dom_html_br_element;
pub const Base = c.dom_html_base_element;
pub const Body = c.dom_html_body_element;
pub const Button = c.dom_html_button_element;
pub const Canvas = c.dom_html_canvas_element;
pub const DList = c.dom_html_dlist_element;
pub const Data = struct { base: *c.dom_html_element };
pub const DataList = struct { base: *c.dom_html_element };
pub const Dialog = struct { base: *c.dom_html_element };
pub const Directory = struct { base: *c.dom_html_element };
pub const Div = c.dom_html_div_element;
pub const Embed = struct { base: *c.dom_html_element };
pub const FieldSet = c.dom_html_field_set_element;
pub const Form = c.dom_html_form_element;
pub const Font = c.dom_html_font_element;
pub const Frame = c.dom_html_frame_element;
pub const FrameSet = c.dom_html_frame_set_element;
pub const HR = c.dom_html_hr_element;
pub const Head = c.dom_html_head_element;
pub const Heading = c.dom_html_heading_element;
pub const Html = c.dom_html_vml_element;
pub const IFrame = c.dom_html_iframe_element;
pub const Image = c.dom_html_image_element;
pub const Input = c.dom_html_input_element;
pub const LI = c.dom_html_li_element;
pub const Label = c.dom_html_label_element;
pub const Legend = c.dom_html_legend_element;
pub const Link = c.dom_html_link_element;
pub const Map = c.dom_html_map_element;
pub const Meta = c.dom_html_meta_element;
pub const Meter = struct { base: *c.dom_html_element };
pub const Mod = c.dom_html_mod_element;
pub const OList = c.dom_html_olist_element;
pub const Object = c.dom_html_object_element;
pub const OptGroup = c.dom_html_opt_group_element;
pub const Option = c.dom_html_option_element;
pub const Output = struct { base: *c.dom_html_element };
pub const Paragraph = c.dom_html_paragraph_element;
pub const Param = c.dom_html_param_element;
pub const Picture = struct { base: *c.dom_html_element };
pub const Pre = c.dom_html_pre_element;
pub const Progress = struct { base: *c.dom_html_element };
pub const Quote = c.dom_html_quote_element;
pub const Script = c.dom_html_script_element;
pub const Select = c.dom_html_select_element;
pub const Source = struct { base: *c.dom_html_element };
pub const Span = struct { base: *c.dom_html_element };
pub const Slot = c.dom_html_slot_element;
pub const Style = c.dom_html_style_element;
pub const Table = c.dom_html_table_element;
pub const TableCaption = c.dom_html_table_caption_element;
pub const TableCell = c.dom_html_table_cell_element;
pub const TableCol = c.dom_html_table_col_element;
pub const TableRow = c.dom_html_table_row_element;
pub const TableSection = c.dom_html_table_section_element;
pub const Template = struct { base: *c.dom_html_element };
pub const TextArea = c.dom_html_text_area_element;
pub const Time = struct { base: *c.dom_html_element };
pub const Title = c.dom_html_title_element;
pub const Track = struct { base: *c.dom_html_element };
pub const UList = c.dom_html_u_list_element;
pub const Video = struct { base: *c.dom_html_element };
pub const HTMLCollection = c.dom_html_collection;
pub const OptionCollection = c.dom_html_options_collection;

// Document Fragment
pub const DocumentFragment = c.dom_document_fragment;

pub fn documentFragmentToNode(doc: *DocumentFragment) *Node {
    return @as(*Node, @ptrCast(@alignCast(doc)));
}

pub fn documentFragmentGetHost(frag: *DocumentFragment) ?*Node {
    var node: ?*NodeExternal = null;
    c._dom_document_fragment_get_host(frag, &node);
    return if (node) |n| @ptrCast(n) else null;
}
pub fn documentFragmentSetHost(frag: *DocumentFragment, host: *Node) void {
    c._dom_document_fragment_set_host(frag, host);
}

// Document Position

pub const DocumentPosition = enum(u32) {
    disconnected = c.DOM_DOCUMENT_POSITION_DISCONNECTED,
    preceding = c.DOM_DOCUMENT_POSITION_PRECEDING,
    following = c.DOM_DOCUMENT_POSITION_FOLLOWING,
    contains = c.DOM_DOCUMENT_POSITION_CONTAINS,
    contained_by = c.DOM_DOCUMENT_POSITION_CONTAINED_BY,
    implementation_specific = c.DOM_DOCUMENT_POSITION_IMPLEMENTATION_SPECIFIC,
};

// DocumentType
pub const DocumentType = c.dom_document_type;

fn documentTypeVtable(dt: *DocumentType) c.dom_document_type_vtable {
    return getVtable(c.dom_document_type_vtable, DocumentType, dt);
}

pub fn documentTypeGetName(dt: *DocumentType) ![]const u8 {
    var s: ?*String = null;
    const err = documentTypeVtable(dt).dom_document_type_get_name.?(dt, &s);
    try DOMErr(err);
    return strToData(s.?);
}

pub fn documentTypeGetPublicId(dt: *DocumentType) []const u8 {
    var s: ?*String = null;
    const err = documentTypeVtable(dt).dom_document_type_get_public_id.?(dt, &s);
    std.debug.assert(err == c.DOM_NO_ERR);
    return strToData(s.?);
}

pub fn documentTypeGetSystemId(dt: *DocumentType) []const u8 {
    var s: ?*String = null;
    const err = documentTypeVtable(dt).dom_document_type_get_system_id.?(dt, &s);
    std.debug.assert(err == c.DOM_NO_ERR);
    return strToData(s.?);
}

// DOMImplementation
pub fn domImplementationCreateDocument(
    namespace: ?[:0]const u8,
    qname: ?[:0]const u8,
    doctype: ?*DocumentType,
) !*Document {
    var doc: ?*Document = null;

    var ptrnamespace: [*c]const u8 = null;
    if (namespace) |ns| {
        ptrnamespace = ns.ptr;
    }

    var ptrqname: [*c]const u8 = null;
    if (qname) |qn| {
        ptrqname = qn.ptr;
    }

    const err = c.dom_implementation_create_document(
        c.DOM_IMPLEMENTATION_XML,
        ptrnamespace,
        ptrqname,
        doctype,
        null,
        null,
        &doc,
    );
    try DOMErr(err);
    return doc.?;
}

pub fn domImplementationCreateDocumentType(
    qname: [:0]const u8,
    publicId: [:0]const u8,
    systemId: [:0]const u8,
) !*DocumentType {
    var dt: ?*DocumentType = null;
    const err = c.dom_implementation_create_document_type(qname.ptr, publicId.ptr, systemId.ptr, &dt);
    try DOMErr(err);
    return dt.?;
}

pub fn domImplementationCreateHTMLDocument(title: ?[]const u8) !*DocumentHTML {
    const doc_html = try documentCreateDocument(title);
    const doc = documentHTMLToDocument(doc_html);

    // add hierarchy: html, head, body.
    const html = try documentCreateElement(doc, "html");
    _ = try nodeAppendChild(documentToNode(doc), elementToNode(html));

    const head = try documentCreateElement(doc, "head");
    _ = try nodeAppendChild(elementToNode(html), elementToNode(head));

    if (title) |t| {
        const htitle = try documentCreateElement(doc, "title");
        const txt = try documentCreateTextNode(doc, t);
        _ = try nodeAppendChild(elementToNode(htitle), @as(*Node, @ptrCast(@alignCast(txt))));
        _ = try nodeAppendChild(elementToNode(head), elementToNode(htitle));
    }

    const body = try documentCreateElement(doc, "body");
    _ = try nodeAppendChild(elementToNode(html), elementToNode(body));

    return doc_html;
}

// Document
pub const Document = c.dom_document;

fn documentVtable(doc: *Document) c.dom_document_vtable {
    return getVtable(c.dom_document_vtable, Document, doc);
}

pub fn documentToNode(doc: *Document) *Node {
    return @as(*Node, @ptrCast(@alignCast(doc)));
}

pub fn documentGetElementById(doc: *Document, id: []const u8) !?*Element {
    var elem: ?*Element = null;
    const err = documentVtable(doc).dom_document_get_element_by_id.?(doc, try strFromData(id), &elem);
    try DOMErr(err);
    return elem;
}

pub fn documentGetElementsByTagName(doc: *Document, tagname: []const u8) !*NodeList {
    var nlist: ?*NodeList = null;
    const err = documentVtable(doc).dom_document_get_elements_by_tag_name.?(doc, try strFromData(tagname), &nlist);
    try DOMErr(err);
    return nlist.?;
}

// documentGetDocumentElement returns the root document element.
pub fn documentGetDocumentElement(doc: *Document) !?*Element {
    var elem: ?*Element = null;
    const err = documentVtable(doc).dom_document_get_document_element.?(doc, &elem);
    try DOMErr(err);
    if (elem == null) return null;
    return elem.?;
}

pub fn documentGetDocumentURI(doc: *Document) ![]const u8 {
    var s: ?*String = null;
    const err = documentVtable(doc).dom_document_get_uri.?(doc, &s);
    try DOMErr(err);
    return strToData(s.?);
}

pub fn documentSetDocumentURI(doc: *Document, uri: []const u8) !void {
    const err = documentVtable(doc).dom_document_set_uri.?(doc, try strFromData(uri));
    try DOMErr(err);
}

pub fn documentGetInputEncoding(doc: *Document) ![]const u8 {
    var s: ?*String = null;
    const err = documentVtable(doc).dom_document_get_input_encoding.?(doc, &s);
    try DOMErr(err);
    return strToData(s.?);
}

pub fn documentSetInputEncoding(doc: *Document, enc: []const u8) !void {
    const err = documentVtable(doc).dom_document_set_input_encoding.?(doc, try strFromData(enc));
    try DOMErr(err);
}

pub fn documentCreateDocument(title: ?[]const u8) !*DocumentHTML {
    var doc: ?*Document = null;
    const err = c.dom_implementation_create_document(
        c.DOM_IMPLEMENTATION_HTML,
        null,
        null,
        null,
        null,
        null,
        &doc,
    );
    try DOMErr(err);
    const doc_html = @as(*DocumentHTML, @ptrCast(doc.?));
    if (title) |t| try documentHTMLSetTitle(doc_html, t);
    return doc_html;
}

fn documentCreateHTMLElement(doc: *Document, tag_name: []const u8) !*Element {
    std.debug.assert(doc.is_html);

    var elem: ?*Element = null;
    const err = c._dom_html_document_create_element(doc, try strFromData(tag_name), &elem);
    try DOMErr(err);
    return elem.?;
}

pub fn documentCreateElement(doc: *Document, tag_name: []const u8) !*Element {
    if (doc.is_html) {
        return documentCreateHTMLElement(doc, tag_name);
    }

    var elem: ?*Element = null;
    const err = documentVtable(doc).dom_document_create_element.?(doc, try strFromData(tag_name), &elem);
    try DOMErr(err);
    return elem.?;
}

fn documentCreateHTMLElementNS(doc: *Document, ns: []const u8, tag_name: []const u8) !*Element {
    std.debug.assert(doc.is_html);

    var elem: ?*Element = null;
    const err = c._dom_html_document_create_element_ns(
        doc,
        try strFromData(ns),
        try strFromData(tag_name),
        &elem,
    );
    try DOMErr(err);
    return elem.?;
}

pub fn documentCreateElementNS(doc: *Document, ns: []const u8, tag_name: []const u8) !*Element {
    if (doc.is_html) {
        return documentCreateHTMLElementNS(doc, ns, tag_name);
    }

    var elem: ?*Element = null;
    const err = documentVtable(doc).dom_document_create_element_ns.?(
        doc,
        try strFromData(ns),
        try strFromData(tag_name),
        &elem,
    );
    try DOMErr(err);
    return elem.?;
}

pub fn documentGetDoctype(doc: *Document) !?*DocumentType {
    var dt: ?*DocumentType = null;
    const err = documentVtable(doc).dom_document_get_doctype.?(doc, &dt);
    try DOMErr(err);
    return dt;
}

pub fn documentCreateDocumentFragment(doc: *Document) !*DocumentFragment {
    var df: ?*DocumentFragment = null;
    const err = documentVtable(doc).dom_document_create_document_fragment.?(doc, &df);
    try DOMErr(err);
    return df.?;
}

pub fn documentCreateTextNode(doc: *Document, s: []const u8) !*Text {
    var txt: ?*Text = null;
    const err = documentVtable(doc).dom_document_create_text_node.?(doc, try strFromData(s), &txt);
    try DOMErr(err);
    return txt.?;
}

pub fn documentCreateCDATASection(doc: *Document, s: []const u8) !*CDATASection {
    var cdata: ?*CDATASection = null;
    const err = documentVtable(doc).dom_document_create_cdata_section.?(doc, try strFromData(s), &cdata);
    try DOMErr(err);
    return cdata.?;
}

pub fn documentCreateComment(doc: *Document, s: []const u8) !*Comment {
    var com: ?*Comment = null;
    const err = documentVtable(doc).dom_document_create_comment.?(doc, try strFromData(s), &com);
    try DOMErr(err);
    return com.?;
}

pub fn documentCreateProcessingInstruction(doc: *Document, target: []const u8, data: []const u8) !*ProcessingInstruction {
    var pi: ?*ProcessingInstruction = null;
    const err = documentVtable(doc).dom_document_create_processing_instruction.?(
        doc,
        try strFromData(target),
        try strFromData(data),
        &pi,
    );
    try DOMErr(err);
    return pi.?;
}

pub fn documentImportNode(doc: *Document, node: *Node, deep: bool) !*Node {
    var res: NodeExternal = undefined;
    const nodeext = toNodeExternal(Node, node);
    const err = documentVtable(doc).dom_document_import_node.?(doc, nodeext, deep, &res);
    try DOMErr(err);
    return @as(*Node, @ptrCast(@alignCast(res)));
}

pub fn documentAdoptNode(doc: *Document, node: *Node) !*Node {
    var res: NodeExternal = undefined;
    const nodeext = toNodeExternal(Node, node);
    const err = documentVtable(doc).dom_document_adopt_node.?(doc, nodeext, &res);
    try DOMErr(err);
    return @as(*Node, @ptrCast(@alignCast(res)));
}

pub fn documentCreateAttribute(doc: *Document, name: []const u8) !*Attribute {
    var attr: ?*Attribute = null;
    const err = documentVtable(doc).dom_document_create_attribute.?(doc, try strFromData(name), &attr);
    try DOMErr(err);
    return attr.?;
}

pub fn documentCreateAttributeNS(doc: *Document, ns: []const u8, qname: []const u8) !*Attribute {
    var attr: ?*Attribute = null;
    const err = documentVtable(doc).dom_document_create_attribute_ns.?(
        doc,
        try strFromData(ns),
        try strFromData(qname),
        &attr,
    );
    try DOMErr(err);
    return attr.?;
}

pub fn documentSetScriptAddedCallback(
    doc: *Document,
    ctx: *anyopaque,
    callback: c.dom_script_added_callback,
) void {
    c._dom_document_set_script_added_callback(doc, ctx, callback);
}

// DocumentHTML
pub const DocumentHTML = c.dom_html_document;

// documentHTMLToNode is an helper to convert a documentHTML to an node.
pub fn documentHTMLToNode(doc: *DocumentHTML) *Node {
    return @as(*Node, @ptrCast(@alignCast(doc)));
}

fn documentHTMLVtable(doc_html: *DocumentHTML) c.dom_html_document_vtable {
    return getVtable(c.dom_html_document_vtable, DocumentHTML, doc_html);
}

const ParserError = error{
    Reprocess,
    EncodingChange,
    Paused,
    NoMemory,
    Dom,
    Hubbub,
    BadParameter,
    BadEncoding,
    Invalid,
    FileNotFound,
    NeedData,
    Unknown,
};

const HubbubErr = c.hubbub_error;

fn parserErr(err: HubbubErr) ParserError!void {
    return switch (err) {
        c.DOM_HUBBUB_OK => {},
        c.DOM_HUBBUB_NOMEM => ParserError.NoMemory,
        c.DOM_HUBBUB_BADPARM => ParserError.BadParameter,
        c.DOM_HUBBUB_DOM => ParserError.Dom,
        c.DOM_HUBBUB_HUBBUB_ERR => ParserError.Hubbub,
        c.DOM_HUBBUB_HUBBUB_ERR_PAUSED => ParserError.Paused,
        c.DOM_HUBBUB_HUBBUB_ERR_ENCODINGCHANGE => ParserError.EncodingChange,
        c.DOM_HUBBUB_HUBBUB_ERR_NOMEM => ParserError.NoMemory,
        c.DOM_HUBBUB_HUBBUB_ERR_BADPARM => ParserError.BadParameter,
        c.DOM_HUBBUB_HUBBUB_ERR_INVALID => ParserError.Invalid,
        c.DOM_HUBBUB_HUBBUB_ERR_FILENOTFOUND => ParserError.FileNotFound,
        c.DOM_HUBBUB_HUBBUB_ERR_NEEDDATA => ParserError.NeedData,
        c.DOM_HUBBUB_HUBBUB_ERR_BADENCODING => ParserError.BadEncoding,
        c.DOM_HUBBUB_HUBBUB_ERR_UNKNOWN => ParserError.Unknown,
        else => unreachable,
    };
}

pub const Parser = struct {
    html_doc: *DocumentHTML,
    parser: *c.dom_hubbub_parser,

    pub fn init(encoding: ?[:0]const u8) !Parser {
        var params = parseParams(encoding);
        var doc: ?*c.dom_document = undefined;
        var parser: ?*c.dom_hubbub_parser = undefined;

        try parserErr(c.dom_hubbub_parser_create(&params, &parser, &doc));
        return .{
            .parser = parser.?,
            .html_doc = @ptrCast(doc.?),
        };
    }

    pub fn deinit(self: *Parser) void {
        c.dom_hubbub_parser_destroy(self.parser);
    }

    pub fn process(self: *Parser, data: []const u8) !void {
        try parserErr(c.dom_hubbub_parser_parse_chunk(self.parser, data.ptr, data.len));
    }
};

// documentHTMLParseFromStr parses the given HTML string.
// The caller is responsible for closing the document.
pub fn documentHTMLParseFromStr(str: []const u8) !*DocumentHTML {
    var fbs = std.io.fixedBufferStream(str);
    return try documentHTMLParse(fbs.reader(), "UTF-8");
}

pub fn documentHTMLParse(reader: anytype, enc: ?[:0]const u8) !*DocumentHTML {
    var parser = try Parser.init(enc);
    defer parser.deinit();
    try parseData(parser.parser, reader);
    return parser.html_doc;
}

pub fn documentParseFragmentFromStr(self: *Document, str: []const u8) !*DocumentFragment {
    var fbs = std.io.fixedBufferStream(str);
    return try documentParseFragment(self, fbs.reader(), "UTF-8");
}

pub fn documentParseFragment(self: *Document, reader: anytype, enc: ?[:0]const u8) !*DocumentFragment {
    var parser: ?*c.dom_hubbub_parser = undefined;
    var fragment: ?*c.dom_document_fragment = undefined;
    var err: c.hubbub_error = undefined;
    var params = parseParams(enc);

    err = c.dom_hubbub_fragment_parser_create(&params, self, &parser, &fragment);
    try parserErr(err);
    defer c.dom_hubbub_parser_destroy(parser);

    try parseData(parser.?, reader);

    return @as(*DocumentFragment, @ptrCast(fragment.?));
}

fn parseParams(enc: ?[:0]const u8) c.dom_hubbub_parser_params {
    return .{
        .enc = enc orelse null,
        .fix_enc = true,
        .msg = null,
        .script = null,
        .enable_script = false,
        .ctx = null,
        .daf = null,
    };
}

fn parseData(parser: *c.dom_hubbub_parser, reader: anytype) !void {
    var buffer: [1024]u8 = undefined;
    var ln = buffer.len;
    while (ln > 0) {
        ln = try reader.read(&buffer);
        const err = c.dom_hubbub_parser_parse_chunk(parser, &buffer, ln);
        // TODO handle encoding change error return.
        // When the HTML contains a META tag with a different encoding than the
        // original one, a c.DOM_HUBBUB_HUBBUB_ERR_ENCODINGCHANGE error is
        // returned.
        // In this case, we must restart the parsing with the new detected
        // encoding. The detected encoding is stored in the document and we can
        // get it with documentGetInputEncoding().
        try parserErr(err);
    }
    const err = c.dom_hubbub_parser_completed(parser);
    return parserErr(err);
}

// documentHTMLClose closes the document.
pub fn documentHTMLClose(doc: *DocumentHTML) !void {
    const err = documentHTMLVtable(doc).close.?(doc);
    try DOMErr(err);
}

pub fn documentHTMLToDocument(doc_html: *DocumentHTML) *Document {
    return @as(*Document, @ptrCast(doc_html));
}

pub fn documentHTMLBody(doc_html: *DocumentHTML) !?*Body {
    var body: ?*ElementHTML = null;
    const err = documentHTMLVtable(doc_html).get_body.?(doc_html, &body);
    try DOMErr(err);
    if (body == null) return null;
    return @as(*Body, @ptrCast(body.?));
}

pub fn bodyToElement(body: *Body) *Element {
    return @as(*Element, @ptrCast(@alignCast(body)));
}

pub fn documentHTMLSetBody(doc_html: *DocumentHTML, elt: ?*ElementHTML) !void {
    const err = documentHTMLVtable(doc_html).set_body.?(doc_html, elt);
    try DOMErr(err);
}

pub fn documentHTMLGetReferrer(doc: *DocumentHTML) ![]const u8 {
    var s: ?*String = null;
    const err = documentHTMLVtable(doc).get_referrer.?(doc, &s);
    try DOMErr(err);
    if (s == null) return "";
    return strToData(s.?);
}

pub fn documentHTMLGetTitle(doc: *DocumentHTML) ![]const u8 {
    var s: ?*String = null;
    const err = documentHTMLVtable(doc).get_title.?(doc, &s);
    try DOMErr(err);
    if (s == null) return "";
    return strToData(s.?);
}

pub fn documentHTMLSetTitle(doc: *DocumentHTML, v: []const u8) !void {
    const err = documentHTMLVtable(doc).set_title.?(doc, try strFromData(v));
    try DOMErr(err);
}

pub fn documentHTMLSetCurrentScript(doc: *DocumentHTML, script: ?*Script) !void {
    var s: ?*ElementHTML = null;
    if (script != null) s = @ptrCast(@alignCast(script.?));
    const err = documentHTMLVtable(doc).set_current_script.?(doc, s);
    try DOMErr(err);
}

pub fn documentHTMLGetCurrentScript(doc: *DocumentHTML) !?*Script {
    var elem: ?*ElementHTML = null;
    const err = documentHTMLVtable(doc).get_current_script.?(doc, &elem);
    try DOMErr(err);
    if (elem == null) return null;
    return @ptrCast(elem.?);
}

pub fn documentHTMLSetLocation(T: type, doc: *DocumentHTML, location: *T) !void {
    const l = @as(*anyopaque, @ptrCast(location));
    const err = documentHTMLVtable(doc).set_location.?(doc, l);
    try DOMErr(err);
}

pub fn documentHTMLGetLocation(T: type, doc: *DocumentHTML) !?*T {
    var l: ?*anyopaque = null;
    const err = documentHTMLVtable(doc).get_location.?(doc, &l);
    try DOMErr(err);

    if (l == null) return null;

    const ptr: *align(@alignOf(*T)) anyopaque = @alignCast(l.?);
    return @as(*T, @ptrCast(ptr));
}

pub fn validateName(name: []const u8) !bool {
    return c._dom_validate_name(try strFromData(name));
}

// Form
pub fn formElementSubmit(form: *Form) !void {
    const err = c.dom_html_form_element_submit(form);
    try DOMErr(err);
}

pub fn formElementReset(form: *Form) !void {
    const err = c.dom_html_form_element_reset(form);
    try DOMErr(err);
}

pub fn formGetCollection(form: *Form) !*HTMLCollection {
    var collection: ?*HTMLCollection = null;
    const err = c.dom_html_form_element_get_elements(form, &collection);
    try DOMErr(err);
    return collection.?;
}

// TextArea
pub fn textareaGetValue(textarea: *TextArea) ![]const u8 {
    var s_: ?*String = null;
    const err = c.dom_html_text_area_element_get_value(textarea, &s_);
    try DOMErr(err);
    const s = s_ orelse return "";
    return strToData(s);
}

pub fn textareaSetValue(textarea: *TextArea, value: []const u8) !void {
    const err = c.dom_html_text_area_element_set_value(textarea, try strFromData(value));
    try DOMErr(err);
}

// Select
pub fn selectGetOptions(select: *Select) !*OptionCollection {
    var collection: ?*OptionCollection = null;
    const err = c.dom__html_select_element_get_options(select, &collection);
    try DOMErr(err);
    return collection.?;
}

pub fn selectGetDisabled(select: *Select) !bool {
    var disabled: bool = false;
    const err = c.dom_html_select_element_get_disabled(select, &disabled);
    try DOMErr(err);
    return disabled;
}

pub fn selectSetDisabled(select: *Select, disabled: bool) !void {
    const err = c.dom_html_select_element_set_disabled(select, disabled);
    try DOMErr(err);
}

pub fn selectGetMultiple(select: *Select) !bool {
    var multiple: bool = false;
    const err = c.dom_html_select_element_get_multiple(select, &multiple);
    try DOMErr(err);
    return multiple;
}

pub fn selectSetMultiple(select: *Select, multiple: bool) !void {
    const err = c.dom_html_select_element_set_multiple(select, multiple);
    try DOMErr(err);
}

pub fn selectGetName(select: *Select) ![]const u8 {
    var s_: ?*String = null;
    const err = c.dom_html_select_element_get_name(select, &s_);
    try DOMErr(err);
    const s = s_ orelse return "";
    return strToData(s);
}

pub fn selectSetName(select: *Select, name: []const u8) !void {
    const err = c.dom_html_select_element_set_name(select, try strFromData(name));
    try DOMErr(err);
}

pub fn selectGetLength(select: *Select) !u32 {
    var length: u32 = 0;
    const err = c.dom_html_select_element_get_length(select, &length);
    try DOMErr(err);
    return length;
}

pub fn selectGetSelectedIndex(select: *Select) !i32 {
    var index: i32 = 0;
    const err = c.dom_html_select_element_get_selected_index(select, &index);
    try DOMErr(err);
    return index;
}

pub fn selectSetSelectedIndex(select: *Select, index: i32) !void {
    const err = c.dom_html_select_element_set_selected_index(select, index);
    try DOMErr(err);
}

pub fn selectGetForm(select: *Select) !?*Form {
    var form: ?*Form = null;
    const err = c.dom_html_select_element_get_form(select, &form);
    try DOMErr(err);
    return form;
}

// OptionCollection
pub fn optionCollectionGetLength(collection: *OptionCollection) !u32 {
    var len: u32 = 0;
    const err = c.dom_html_options_collection_get_length(collection, &len);
    try DOMErr(err);
    return len;
}

pub fn optionCollectionItem(collection: *OptionCollection, index: u32) !*Option {
    var node: ?*NodeExternal = null;
    const err = c.dom_html_options_collection_item(collection, index, &node);
    try DOMErr(err);
    return @ptrCast(node.?);
}

// Option
pub fn optionGetValue(option: *Option) ![]const u8 {
    var s_: ?*String = null;
    const err = c.dom_html_option_element_get_value(option, &s_);
    try DOMErr(err);
    const s = s_ orelse return "";
    return strToData(s);
}

pub fn optionSetLabel(input: *Option, label: []const u8) !void {
    const err = c.dom_html_option_element_set_label(input, try strFromData(label));
    try DOMErr(err);
}

pub fn optionGetLabel(option: *Option) ![]const u8 {
    var s_: ?*String = null;
    const err = c.dom_html_option_element_get_label(option, &s_);
    try DOMErr(err);
    const s = s_ orelse return "";
    return strToData(s);
}

pub fn optionSetValue(input: *Option, value: []const u8) !void {
    const err = c.dom_html_option_element_set_value(input, try strFromData(value));
    try DOMErr(err);
}

pub fn optionGetSelected(option: *Option) !bool {
    var selected: bool = false;
    const err = c.dom_html_option_element_get_selected(option, &selected);
    try DOMErr(err);
    return selected;
}

pub fn optionSetDisabled(option: *Option, disabled: bool) !void {
    const err = c.dom_html_option_element_set_disabled(option, disabled);
    try DOMErr(err);
}

pub fn optionGetDisabled(option: *Option) !bool {
    var disabled: bool = false;
    const err = c.dom_html_option_element_get_disabled(option, &disabled);
    try DOMErr(err);
    return disabled;
}

pub fn optionSetSelected(option: *Option, selected: bool) !void {
    const err = c.dom_html_option_element_set_selected(option, selected);
    try DOMErr(err);
}

pub fn optionGetText(option: *Option) ![]const u8 {
    var s_: ?*String = null;
    const err = c.dom_html_option_element_get_text(option, &s_);
    try DOMErr(err);
    const s = s_ orelse return "";
    return strToData(s);
}

pub fn optionGetForm(option: *Option) !?*Form {
    var form: ?*Form = null;
    const err = c.dom_html_option_element_get_form(option, &form);
    try DOMErr(err);
    return form;
}

// HtmlCollection
pub fn htmlCollectionGetLength(collection: *HTMLCollection) !u32 {
    var len: u32 = 0;
    const err = c.dom_html_collection_get_length(collection, &len);
    try DOMErr(err);
    return len;
}

pub fn htmlCollectionItem(collection: *HTMLCollection, index: u32) !*Node {
    var node: ?*NodeExternal = null;
    const err = c.dom_html_collection_item(collection, index, &node);
    try DOMErr(err);
    return @ptrCast(node.?);
}

const ulongNegativeOne = 4294967295;

// Image
// Image.name is deprecated
// Image.align is deprecated
// Image.border is deprecated
// Image.longDesc is deprecated
// Image.hspace is deprecated
// Image.vspace is deprecated

pub fn imageGetAlt(image: *Image) ![]const u8 {
    var s_: ?*String = null;
    const err = c.dom_html_image_element_get_alt(image, &s_);
    try DOMErr(err);
    const s = s_ orelse return "";
    return strToData(s);
}
pub fn imageSetAlt(image: *Image, alt: []const u8) !void {
    const err = c.dom_html_image_element_set_alt(image, try strFromData(alt));
    try DOMErr(err);
}

pub fn imageGetSrc(image: *Image) ![]const u8 {
    var s_: ?*String = null;
    const err = c.dom_html_image_element_get_src(image, &s_);
    try DOMErr(err);
    const s = s_ orelse return "";
    return strToData(s);
}
pub fn imageSetSrc(image: *Image, src: []const u8) !void {
    const err = c.dom_html_image_element_set_src(image, try strFromData(src));
    try DOMErr(err);
}

pub fn imageGetUseMap(image: *Image) ![]const u8 {
    var s_: ?*String = null;
    const err = c.dom_html_image_element_get_use_map(image, &s_);
    try DOMErr(err);
    const s = s_ orelse return "";
    return strToData(s);
}
pub fn imageSetUseMap(image: *Image, use_map: []const u8) !void {
    const err = c.dom_html_image_element_set_use_map(image, try strFromData(use_map));
    try DOMErr(err);
}

pub fn imageGetHeight(image: *Image) !u32 {
    var height: u32 = 0;
    const err = c.dom_html_image_element_get_height(image, &height);
    try DOMErr(err);
    if (height == ulongNegativeOne) return 0;
    return height;
}
pub fn imageSetHeight(image: *Image, height: u32) !void {
    const err = c.dom_html_image_element_set_height(image, height);
    try DOMErr(err);
}

pub fn imageGetWidth(image: *Image) !u32 {
    var width: u32 = 0;
    const err = c.dom_html_image_element_get_width(image, &width);
    try DOMErr(err);
    if (width == ulongNegativeOne) return 0;
    return width;
}
pub fn imageSetWidth(image: *Image, width: u32) !void {
    const err = c.dom_html_image_element_set_width(image, width);
    try DOMErr(err);
}

pub fn imageGetIsMap(image: *Image) !bool {
    var is_map: bool = false;
    const err = c.dom_html_image_element_get_is_map(image, &is_map);
    try DOMErr(err);
    return is_map;
}
pub fn imageSetIsMap(image: *Image, is_map: bool) !void {
    const err = c.dom_html_image_element_set_is_map(image, is_map);
    try DOMErr(err);
}

// Input
// - Input.align is deprecated
// - Input.useMap is deprecated
// - HTMLElement.access_key
// - HTMLElement.tabIndex
// TODO methods:
// - HTMLElement.blur
// - HTMLElement.focus
// - select
// - HTMLElement.click

pub fn inputGetDefaultValue(input: *Input) ![]const u8 {
    var s_: ?*String = null;
    const err = c.dom_html_input_element_get_default_value(input, &s_);
    try DOMErr(err);
    const s = s_ orelse return "";
    return strToData(s);
}
pub fn inputSetDefaultValue(input: *Input, default_value: []const u8) !void {
    const err = c.dom_html_input_element_set_default_value(input, try strFromData(default_value));
    try DOMErr(err);
}

pub fn inputGetDefaultChecked(input: *Input) !bool {
    var default_checked: bool = false;
    const err = c.dom_html_input_element_get_default_checked(input, &default_checked);
    try DOMErr(err);
    return default_checked;
}
pub fn inputSetDefaultChecked(input: *Input, default_checked: bool) !void {
    const err = c.dom_html_input_element_set_default_checked(input, default_checked);
    try DOMErr(err);
}

pub fn inputGetForm(input: *Input) !?*Form {
    var form: ?*Form = null;
    const err = c.dom_html_input_element_get_form(input, &form);
    try DOMErr(err);
    return form;
}

pub fn inputGetAccept(input: *Input) ![]const u8 {
    var s_: ?*String = null;
    const err = c.dom_html_input_element_get_accept(input, &s_);
    try DOMErr(err);
    const s = s_ orelse return "";
    return strToData(s);
}
pub fn inputSetAccept(input: *Input, accept: []const u8) !void {
    const err = c.dom_html_input_element_set_accept(input, try strFromData(accept));
    try DOMErr(err);
}

pub fn inputGetAlt(input: *Input) ![]const u8 {
    var s_: ?*String = null;
    const err = c.dom_html_input_element_get_alt(input, &s_);
    try DOMErr(err);
    const s = s_ orelse return "";
    return strToData(s);
}
pub fn inputSetAlt(input: *Input, alt: []const u8) !void {
    const err = c.dom_html_input_element_set_alt(input, try strFromData(alt));
    try DOMErr(err);
}

pub fn inputGetChecked(input: *Input) !bool {
    var checked: bool = false;
    const err = c.dom_html_input_element_get_checked(input, &checked);
    try DOMErr(err);
    return checked;
}
pub fn inputSetChecked(input: *Input, checked: bool) !void {
    const err = c.dom_html_input_element_set_checked(input, checked);
    try DOMErr(err);
}

pub fn inputGetDisabled(input: *Input) !bool {
    var disabled: bool = false;
    const err = c.dom_html_input_element_get_disabled(input, &disabled);
    try DOMErr(err);
    return disabled;
}
pub fn inputSetDisabled(input: *Input, disabled: bool) !void {
    const err = c.dom_html_input_element_set_disabled(input, disabled);
    try DOMErr(err);
}

pub fn inputGetMaxLength(input: *Input) !i32 {
    var max_length: i32 = 0;
    const err = c.dom_html_input_element_get_max_length(input, &max_length);
    try DOMErr(err);
    return max_length;
}
pub fn inputSetMaxLength(input: *Input, max_length: i32) !void {
    if (max_length < 0) return error.NegativeValueNotAllowed;
    const err = c.dom_html_input_element_set_max_length(input, @intCast(max_length));
    try DOMErr(err);
}

pub fn inputGetName(input: *Input) ![]const u8 {
    var s_: ?*String = null;
    const err = c.dom_html_input_element_get_name(input, &s_);
    try DOMErr(err);
    const s = s_ orelse return "";
    return strToData(s);
}
pub fn inputSetName(input: *Input, name: []const u8) !void {
    const err = c.dom_html_input_element_set_name(input, try strFromData(name));
    try DOMErr(err);
}
pub fn inputGetReadOnly(input: *Input) !bool {
    var read_only: bool = false;
    const err = c.dom_html_input_element_get_read_only(input, &read_only);
    try DOMErr(err);
    return read_only;
}
pub fn inputSetReadOnly(input: *Input, read_only: bool) !void {
    const err = c.dom_html_input_element_set_read_only(input, read_only);
    try DOMErr(err);
}
pub fn inputGetSize(input: *Input) !u32 {
    var size: u32 = 0;
    const err = c.dom_html_input_element_get_size(input, &size);
    try DOMErr(err);
    if (size == ulongNegativeOne) return 20; // 20
    return size;
}
pub fn inputSetSize(input: *Input, size: i32) !void {
    if (size == 0) return error.ZeroNotAllowed;
    const new_size = if (size < 0) 20 else size;
    const err = c.dom_html_input_element_set_size(input, @intCast(new_size));
    try DOMErr(err);
}

pub fn inputGetSrc(input: *Input) ![]const u8 {
    var s_: ?*String = null;
    const err = c.dom_html_input_element_get_src(input, &s_);
    try DOMErr(err);
    const s = s_ orelse return "";
    return strToData(s);
}
// url should already be stitched!
pub fn inputSetSrc(input: *Input, src: []const u8) !void {
    const err = c.dom_html_input_element_set_src(input, try strFromData(src));
    try DOMErr(err);
}

pub fn inputGetType(input: *Input) ![]const u8 {
    var s_: ?*String = null;
    const err = c.dom_html_input_element_get_type(input, &s_);
    try DOMErr(err);
    const s = s_ orelse return "text";
    return strToData(s);
}
pub fn inputSetType(input: *Input, type_: []const u8) !void {
    // @speed sort values by usage frequency/length
    const possible_values = [_][]const u8{ "text", "search", "tel", "url", "email", "password", "date", "month", "week", "time", "datetime-local", "number", "range", "color", "checkbox", "radio", "file", "hidden", "image", "button", "submit", "reset" };
    var found = false;
    for (possible_values) |item| {
        if (std.mem.eql(u8, type_, item)) {
            found = true;
            break;
        }
    }
    const new_type = if (found) type_ else "text";
    try elementSetAttribute(@ptrCast(@alignCast(input)), "type", new_type);
}

pub fn inputGetValue(input: *Input) ![]const u8 {
    var s_: ?*String = null;
    const err = c.dom_html_input_element_get_value(input, &s_);
    try DOMErr(err);
    const s = s_ orelse return "";
    return strToData(s);
}
pub fn inputSetValue(input: *Input, value: []const u8) !void {
    const err = c.dom_html_input_element_set_value(input, try strFromData(value));
    try DOMErr(err);
}

pub fn buttonGetType(button: *Button) ![]const u8 {
    var s_: ?*String = null;
    const err = c.dom_html_button_element_get_type(button, &s_);
    try DOMErr(err);
    const s = s_ orelse return "button";
    return strToData(s);
}

pub fn scriptGetProcessed(script: *Script) !bool {
    var processed: bool = false;
    const err = c.dom_html_script_element_get_processed(script, &processed);
    try DOMErr(err);
    return processed;
}

pub fn scriptSetProcessed(script: *Script, processed: bool) !void {
    const err = c.dom_html_script_element_set_processed(script, processed);
    try DOMErr(err);
}<|MERGE_RESOLUTION|>--- conflicted
+++ resolved
@@ -582,14 +582,6 @@
     return strToData(s.?);
 }
 
-pub fn mutationEventNewValue(evt: *MutationEvent) ?[]const u8 {
-    var s: ?*String = null;
-    const err = c._dom_mutation_event_get_new_value(evt, &s);
-    std.debug.assert(err == c.DOM_NO_ERR);
-    if (s == null) return null;
-    return strToData(s.?);
-}
-
 pub fn mutationEventNewValue(evt: *MutationEvent) !?[]const u8 {
     var s: ?*String = null;
     const err = c._dom_mutation_event_get_new_value(evt, &s);
@@ -1193,18 +1185,10 @@
     const err = nodeVtable(node).dom_node_get_local_name.?(node, &s);
     std.debug.assert(err == c.DOM_NO_ERR);
     if (s == null) return "";
-<<<<<<< HEAD
     // var s_lower: ?*String = null;
     // const errStr = c.dom_string_tolower(s, true, &s_lower);
     // try DOMErr(errStr);
     return strToData(s.?);
-=======
-
-    var s_lower: ?*String = null;
-    const errStr = c.dom_string_tolower(s, true, &s_lower);
-    try DOMErr(errStr);
-    return strToData(s_lower.?);
->>>>>>> 1820563f
 }
 
 pub fn nodeType(node: *Node) NodeType {
