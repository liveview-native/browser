--- conflicted
+++ resolved
@@ -1111,7 +1111,6 @@
         .{ "click_count", "1" },
     }, .{});
 
-<<<<<<< HEAD
     try runner.testCases(&.{
         .{ "let style = document.getElementById('content').style", "undefined" },
         .{ "style.cssText = 'color: red; font-size: 12px; margin: 5px !important;'", "color: red; font-size: 12px; margin: 5px !important;" },
@@ -1121,7 +1120,6 @@
         .{ "style.length", "4" },
     }, .{});
 
-=======
     // Image
     try runner.testCases(&.{
         // Testing constructors
@@ -1148,5 +1146,4 @@
         .{ "lyric.src = 15", "15" },
         .{ "lyric.src", "15" },
     }, .{});
->>>>>>> d262f017
 }